--- conflicted
+++ resolved
@@ -367,11 +367,8 @@
     assert stream._retriever._requester._authenticator._tokens == ["verysecrettoken"]
     assert stream._retriever._record_selector._extractor._transform == ".result[]"
     assert stream._schema_loader._get_json_filepath() == "./source_sendgrid/schemas/lists.yaml"
-<<<<<<< HEAD
     assert isinstance(stream._retriever._paginator, LimitPaginator)
-=======
-    assert isinstance(stream._retriever._paginator, NextPageUrlPaginator)
->>>>>>> 09aa685a
+
     assert stream._retriever._paginator._url_base == "https://api.sendgrid.com"
     assert stream._retriever._paginator._limit == 10
 
