--- conflicted
+++ resolved
@@ -429,7 +429,13 @@
   icon: databend.svg
   documentationUrl: https://docs.airbyte.com/integrations/destinations/databend
   releaseStage: alpha
-<<<<<<< HEAD
+- name: Teradata Vantage
+  destinationDefinitionId: 58e6f9da-904e-11ed-a1eb-0242ac120002
+  dockerRepository: airbyte/destination-teradata
+  dockerImageTag: 0.1.0
+  icon: teradata.svg
+  documentationUrl: https://docs.airbyte.io/integrations/destinations/teradata
+  releaseStage: alpha
 - name: DuckDB
   destinationDefinitionId: 94bd199c-2ff0-4aa2-b98e-17f0acb72610
   dockerRepository: airbyte/destination-duckdb
@@ -441,12 +447,4 @@
     normalizationTag: 0.2.25
     normalizationIntegrationType: duckdb
   supportsDbt: true
-=======
-- name: Teradata Vantage
-  destinationDefinitionId: 58e6f9da-904e-11ed-a1eb-0242ac120002
-  dockerRepository: airbyte/destination-teradata
-  dockerImageTag: 0.1.0
-  icon: teradata.svg
-  documentationUrl: https://docs.airbyte.io/integrations/destinations/teradata
->>>>>>> bf8428e0
   releaseStage: alpha