- name: Airtable
  sourceDefinitionId: 14c6e7ea-97ed-4f5e-a7b5-25e9a80b8212
  dockerRepository: airbyte/source-airtable
  dockerImageTag: 0.1.1
  documentationUrl: https://docs.airbyte.io/integrations/sources/airtable
  icon: airtable.svg
  sourceType: api
- name: AWS CloudTrail
  sourceDefinitionId: 6ff047c0-f5d5-4ce5-8c81-204a830fa7e1
  dockerRepository: airbyte/source-aws-cloudtrail
  dockerImageTag: 0.1.4
  documentationUrl: https://docs.airbyte.io/integrations/sources/aws-cloudtrail
  icon: awscloudtrail.svg
  sourceType: api
- name: Amazon Ads
  sourceDefinitionId: c6b0a29e-1da9-4512-9002-7bfd0cba2246
  dockerRepository: airbyte/source-amazon-ads
  dockerImageTag: 0.1.7
  documentationUrl: https://docs.airbyte.io/integrations/sources/amazon-ads
  icon: amazonads.svg
  sourceType: api
- name: Amazon Seller Partner
  sourceDefinitionId: e55879a8-0ef8-4557-abcf-ab34c53ec460
  dockerRepository: airbyte/source-amazon-seller-partner
  dockerImageTag: 0.2.15
  sourceType: api
  documentationUrl: https://docs.airbyte.io/integrations/sources/amazon-seller-partner
  icon: amazonsellerpartner.svg
- name: Amazon SQS
  sourceDefinitionId: 983fd355-6bf3-4709-91b5-37afa391eeb6
  dockerRepository: airbyte/source-amazon-sqs
  dockerImageTag: 0.1.0
  documentationUrl: https://docs.airbyte.io/integrations/sources/amazon-sqs
  sourceType: api
- name: Amplitude
  sourceDefinitionId: fa9f58c6-2d03-4237-aaa4-07d75e0c1396
  dockerRepository: airbyte/source-amplitude
  dockerImageTag: 0.1.5
  documentationUrl: https://docs.airbyte.io/integrations/sources/amplitude
  icon: amplitude.svg
  sourceType: api
- name: Apify Dataset
  sourceDefinitionId: 47f17145-fe20-4ef5-a548-e29b048adf84
  dockerRepository: airbyte/source-apify-dataset
  dockerImageTag: 0.1.11
  documentationUrl: https://docs.airbyte.io/integrations/sources/apify-dataset
  icon: apify.svg
  sourceType: api
- name: Appstore
  sourceDefinitionId: 2af123bf-0aaf-4e0d-9784-cb497f23741a
  dockerRepository: airbyte/source-appstore-singer
  dockerImageTag: 0.2.6
  documentationUrl: https://docs.airbyte.io/integrations/sources/appstore
  icon: appstore.svg
  sourceType: api
- name: Asana
  sourceDefinitionId: d0243522-dccf-4978-8ba0-37ed47a0bdbf
  dockerRepository: airbyte/source-asana
  dockerImageTag: 0.1.3
  documentationUrl: https://docs.airbyte.io/integrations/sources/asana
  icon: asana.svg
  sourceType: api
- name: Azure Table Storage
  sourceDefinitionId: 798ae795-5189-42b6-b64e-3cb91db93338
  dockerRepository: airbyte/source-azure-table
  dockerImageTag: 0.1.1
  documentationUrl: https://docs.airbyte.io/integrations/sources/azure-table
  icon: azureblobstorage.svg
  sourceType: database
- name: BambooHR
  sourceDefinitionId: 90916976-a132-4ce9-8bce-82a03dd58788
  dockerRepository: airbyte/source-bamboo-hr
  dockerImageTag: 0.2.0
  documentationUrl: https://docs.airbyte.io/integrations/sources/bamboo-hr
  icon: bamboohr.svg
  sourceType: api
- name: BigCommerce
  sourceDefinitionId: 59c5501b-9f95-411e-9269-7143c939adbd
  dockerRepository: airbyte/source-bigcommerce
  dockerImageTag: 0.1.5
  documentationUrl: https://docs.airbyte.io/integrations/sources/bigcommerce
  icon: bigcommerce.svg
  sourceType: api
- name: BigQuery
  sourceDefinitionId: bfd1ddf8-ae8a-4620-b1d7-55597d2ba08c
  dockerRepository: airbyte/source-bigquery
  dockerImageTag: 0.1.7
  documentationUrl: https://docs.airbyte.io/integrations/sources/bigquery
  icon: bigquery.svg
  sourceType: database
- name: Bing Ads
  sourceDefinitionId: 47f25999-dd5e-4636-8c39-e7cea2453331
  dockerRepository: airbyte/source-bing-ads
  dockerImageTag: 0.1.5
  documentationUrl: https://docs.airbyte.io/integrations/sources/bing-ads
  icon: bingads.svg
  sourceType: api
- name: Braintree
  sourceDefinitionId: 63cea06f-1c75-458d-88fe-ad48c7cb27fd
  dockerRepository: airbyte/source-braintree
  dockerImageTag: 0.1.3
  documentationUrl: https://docs.airbyte.io/integrations/sources/braintree
  icon: braintree.svg
  sourceType: api
- name: Cart.com
  sourceDefinitionId: bb1a6d31-6879-4819-a2bd-3eed299ea8e2
  dockerRepository: airbyte/source-cart
  dockerImageTag: 0.1.5
  documentationUrl: https://docs.airbyte.io/integrations/sources/cart
  icon: cart.svg
  sourceType: api
- name: Chargebee
  sourceDefinitionId: 686473f1-76d9-4994-9cc7-9b13da46147c
  dockerRepository: airbyte/source-chargebee
  dockerImageTag: 0.1.11
  documentationUrl: https://docs.airbyte.io/integrations/sources/chargebee
  icon: chargebee.svg
  sourceType: api
- name: Chargify
  sourceDefinitionId: 9b2d3607-7222-4709-9fa2-c2abdebbdd88
  dockerRepository: airbyte/source-chargify
  dockerImageTag: 0.1.0
  documentationUrl: https://docs.airbyte.io/integrations/sources/chargify
  icon: chargify.svg
  sourceType: api
- name: Chartmogul
  sourceDefinitionId: b6604cbd-1b12-4c08-8767-e140d0fb0877
  dockerRepository: airbyte/source-chartmogul
  dockerImageTag: 0.1.1
  documentationUrl: https://docs.airbyte.io/integrations/sources/chartmogul
  icon: chartmogul.svg
  sourceType: api
- name: ClickHouse
  sourceDefinitionId: bad83517-5e54-4a3d-9b53-63e85fbd4d7c
  dockerRepository: airbyte/source-clickhouse
  dockerImageTag: 0.1.10
  documentationUrl: https://docs.airbyte.io/integrations/sources/clickhouse
  icon: cliskhouse.svg
  sourceType: database
- name: Close.com
  sourceDefinitionId: dfffecb7-9a13-43e9-acdc-b92af7997ca9
  dockerRepository: airbyte/source-close-com
  dockerImageTag: 0.1.0
  documentationUrl: https://docs.airbyte.io/integrations/sources/close-com
  icon: close.svg
  sourceType: api
- name: Cockroachdb
  sourceDefinitionId: 9fa5862c-da7c-11eb-8d19-0242ac130003
  dockerRepository: airbyte/source-cockroachdb
  dockerImageTag: 0.1.12
  documentationUrl: https://docs.airbyte.io/integrations/sources/cockroachdb
  icon: cockroachdb.svg
  sourceType: database
- name: Commercetools
  sourceDefinitionId: 008b2e26-11a3-11ec-82a8-0242ac130003
  dockerRepository: airbyte/source-commercetools
  dockerImageTag: 0.1.0
  documentationUrl: https://docs.airbyte.io/integrations/sources/commercetools
  icon: commercetools.svg
  sourceType: api
- name: Confluence
  sourceDefinitionId: cf40a7f8-71f8-45ce-a7fa-fca053e4028c
  dockerRepository: airbyte/source-confluence
  dockerImageTag: 0.1.1
  documentationUrl: https://docs.airbyte.io/integrations/sources/confluence
  icon: confluence.svg
  sourceType: api
- name: Customer.io
  sourceDefinitionId: c47d6804-8b98-449f-970a-5ddb5cb5d7aa
  dockerRepository: farosai/airbyte-customer-io-source
  dockerImageTag: 0.1.23
  documentationUrl: https://docs.airbyte.io/integrations/sources/customer-io
  icon: customer-io.svg
  sourceType: api
- name: Delighted
  sourceDefinitionId: cc88c43f-6f53-4e8a-8c4d-b284baaf9635
  dockerRepository: airbyte/source-delighted
  dockerImageTag: 0.1.3
  documentationUrl: https://docs.airbyte.io/integrations/sources/delighted
  icon: delighted.svg
  sourceType: api
- name: Dixa
  sourceDefinitionId: 0b5c867e-1b12-4d02-ab74-97b2184ff6d7
  dockerRepository: airbyte/source-dixa
  dockerImageTag: 0.1.2
  documentationUrl: https://docs.airbyte.io/integrations/sources/dixa
  icon: dixa.svg
  sourceType: api
- name: Drift
  sourceDefinitionId: 445831eb-78db-4b1f-8f1f-0d96ad8739e2
  dockerRepository: airbyte/source-drift
  dockerImageTag: 0.2.5
  documentationUrl: https://docs.airbyte.io/integrations/sources/drift
  icon: drift.svg
  sourceType: api
- name: E2E Testing
  sourceDefinitionId: d53f9084-fa6b-4a5a-976c-5b8392f4ad8a
  dockerRepository: airbyte/source-e2e-test
  dockerImageTag: 2.1.0
  documentationUrl: https://docs.airbyte.io/integrations/sources/e2e-test
  icon: airbyte.svg
  sourceType: api
- name: Exchange Rates Api
  sourceDefinitionId: e2b40e36-aa0e-4bed-b41b-bcea6fa348b1
  dockerRepository: airbyte/source-exchange-rates
  dockerImageTag: 0.2.6
  documentationUrl: https://docs.airbyte.io/integrations/sources/exchangeratesapi
  icon: exchangeratesapi.svg
  sourceType: api
- name: Facebook Marketing
  sourceDefinitionId: e7778cfc-e97c-4458-9ecb-b4f2bba8946c
  dockerRepository: airbyte/source-facebook-marketing
  dockerImageTag: 0.2.45
  documentationUrl: https://docs.airbyte.io/integrations/sources/facebook-marketing
  icon: facebook.svg
  sourceType: api
- name: Facebook Pages
  sourceDefinitionId: 010eb12f-837b-4685-892d-0a39f76a98f5
  dockerRepository: airbyte/source-facebook-pages
  dockerImageTag: 0.1.6
  documentationUrl: https://hub.docker.com/r/airbyte/source-facebook-pages
  icon: facebook.svg
  sourceType: api
- name: Faker
  sourceDefinitionId: dfd88b22-b603-4c3d-aad7-3701784586b1
  dockerRepository: airbyte/source-faker
  dockerImageTag: 0.1.0
  documentationUrl: https://docs.airbyte.com/integrations/source-faker
  sourceType: api
- name: File
  sourceDefinitionId: 778daa7c-feaf-4db6-96f3-70fd645acc77
  dockerRepository: airbyte/source-file
  dockerImageTag: 0.2.10
  documentationUrl: https://docs.airbyte.io/integrations/sources/file
  icon: file.svg
  sourceType: file
- name: Freshdesk
  sourceDefinitionId: ec4b9503-13cb-48ab-a4ab-6ade4be46567
  dockerRepository: airbyte/source-freshdesk
  dockerImageTag: 0.2.11
  documentationUrl: https://docs.airbyte.io/integrations/sources/freshdesk
  icon: freshdesk.svg
  sourceType: api
- name: Freshsales
  sourceDefinitionId: eca08d79-7b92-4065-b7f3-79c14836ebe7
  dockerRepository: airbyte/source-freshsales
  dockerImageTag: 0.1.1
  documentationUrl: https://docs.airbyte.io/integrations/sources/freshsales
  icon: freshsales.svg
  sourceType: api
- name: Freshservice
  sourceDefinitionId: 9bb85338-ea95-4c93-b267-6be89125b267
  dockerRepository: airbyte/source-freshservice
  dockerImageTag: 0.1.1
  documentationUrl: https://docs.airbyte.io/integrations/sources/freshservice
  icon: freshdesk.svg
  sourceType: api
- name: GitHub
  sourceDefinitionId: ef69ef6e-aa7f-4af1-a01d-ef775033524e
  dockerRepository: airbyte/source-github
  dockerImageTag: 0.2.28
  documentationUrl: https://docs.airbyte.io/integrations/sources/github
  icon: github.svg
  sourceType: api
- name: Gitlab
  sourceDefinitionId: 5e6175e5-68e1-4c17-bff9-56103bbb0d80
  dockerRepository: airbyte/source-gitlab
  dockerImageTag: 0.1.5
  documentationUrl: https://docs.airbyte.io/integrations/sources/gitlab
  icon: gitlab.svg
  sourceType: api
- name: Google Ads
  sourceDefinitionId: 253487c0-2246-43ba-a21f-5116b20a2c50
  dockerRepository: airbyte/source-google-ads
  dockerImageTag: 0.1.36
  documentationUrl: https://docs.airbyte.io/integrations/sources/google-ads
  icon: google-adwords.svg
  sourceType: api
- name: Google Analytics
  sourceDefinitionId: eff3616a-f9c3-11eb-9a03-0242ac130003
  dockerRepository: airbyte/source-google-analytics-v4
  dockerImageTag: 0.1.20
  documentationUrl: https://docs.airbyte.io/integrations/sources/google-analytics-v4
  icon: google-analytics.svg
  sourceType: api
- name: Google Directory
  sourceDefinitionId: d19ae824-e289-4b14-995a-0632eb46d246
  dockerRepository: airbyte/source-google-directory
  dockerImageTag: 0.1.9
  documentationUrl: https://docs.airbyte.io/integrations/sources/google-directory
  icon: googledirectory.svg
  sourceType: api
- name: Google Search Console
  sourceDefinitionId: eb4c9e00-db83-4d63-a386-39cfa91012a8
  dockerRepository: airbyte/source-google-search-console
  dockerImageTag: 0.1.11
  documentationUrl: https://docs.airbyte.io/integrations/sources/google-search-console
  icon: googlesearchconsole.svg
  sourceType: api
- name: Google Sheets
  sourceDefinitionId: 71607ba1-c0ac-4799-8049-7f4b90dd50f7
  dockerRepository: airbyte/source-google-sheets
  dockerImageTag: 0.2.12
  documentationUrl: https://docs.airbyte.io/integrations/sources/google-sheets
  icon: google-sheets.svg
  sourceType: file
- name: Google Workspace Admin Reports
  sourceDefinitionId: ed9dfefa-1bbc-419d-8c5e-4d78f0ef6734
  dockerRepository: airbyte/source-google-workspace-admin-reports
  dockerImageTag: 0.1.8
  documentationUrl: https://docs.airbyte.io/integrations/sources/google-workspace-admin-reports
  icon: googleworkpace.svg
  sourceType: api
- name: Greenhouse
  sourceDefinitionId: 59f1e50a-331f-4f09-b3e8-2e8d4d355f44
  dockerRepository: airbyte/source-greenhouse
  dockerImageTag: 0.2.7
  documentationUrl: https://docs.airbyte.io/integrations/sources/greenhouse
  icon: greenhouse.svg
  sourceType: api
- name: Harness
  sourceDefinitionId: 6fe89830-d04d-401b-aad6-6552ffa5c4af
  dockerRepository: farosai/airbyte-harness-source
  dockerImageTag: 0.1.23
  documentationUrl: https://docs.airbyte.io/integrations/sources/harness
  icon: harness.svg
  sourceType: api
- name: Harvest
  sourceDefinitionId: fe2b4084-3386-4d3b-9ad6-308f61a6f1e6
  dockerRepository: airbyte/source-harvest
  dockerImageTag: 0.1.8
  documentationUrl: https://docs.airbyte.io/integrations/sources/harvest
  icon: harvest.svg
  sourceType: api
- name: Hellobaton
  sourceDefinitionId: 492b56d1-937c-462e-8076-21ad2031e784
  dockerRepository: airbyte/source-hellobaton
  dockerImageTag: 0.1.0
  documentationUrl: https://docs.airbyte.io/integrations/sources/hellobaton
  sourceType: api
- name: HubSpot
  sourceDefinitionId: 36c891d9-4bd9-43ac-bad2-10e12756272c
  dockerRepository: airbyte/source-hubspot
  dockerImageTag: 0.1.55
  documentationUrl: https://docs.airbyte.io/integrations/sources/hubspot
  icon: hubspot.svg
  sourceType: api
- name: IBM Db2
  sourceDefinitionId: 447e0381-3780-4b46-bb62-00a4e3c8b8e2
  dockerRepository: airbyte/source-db2
  dockerImageTag: 0.1.10
  documentationUrl: https://docs.airbyte.io/integrations/sources/db2
  icon: db2.svg
  sourceType: database
- name: Instagram
  sourceDefinitionId: 6acf6b55-4f1e-4fca-944e-1a3caef8aba8
  dockerRepository: airbyte/source-instagram
  dockerImageTag: 0.1.9
  documentationUrl: https://hub.docker.com/r/airbyte/source-instagram
  icon: instagram.svg
  sourceType: api
- name: Intercom
  sourceDefinitionId: d8313939-3782-41b0-be29-b3ca20d8dd3a
  dockerRepository: airbyte/source-intercom
  dockerImageTag: 0.1.17
  documentationUrl: https://docs.airbyte.io/integrations/sources/intercom
  icon: intercom.svg
  sourceType: api
- name: Iterable
  sourceDefinitionId: 2e875208-0c0b-4ee4-9e92-1cb3156ea799
  dockerRepository: airbyte/source-iterable
  dockerImageTag: 0.1.15
  documentationUrl: https://docs.airbyte.io/integrations/sources/iterable
  icon: iterable.svg
  sourceType: api
- name: Jenkins
  sourceDefinitionId: d6f73702-d7a0-4e95-9758-b0fb1af0bfba
  dockerRepository: farosai/airbyte-jenkins-source
  dockerImageTag: 0.1.23
  documentationUrl: https://docs.airbyte.io/integrations/sources/jenkins
  icon: jenkins.svg
  sourceType: api
- name: Jira
  sourceDefinitionId: 68e63de2-bb83-4c7e-93fa-a8a9051e3993
  dockerRepository: airbyte/source-jira
  dockerImageTag: 0.2.18
  documentationUrl: https://docs.airbyte.io/integrations/sources/jira
  icon: jira.svg
  sourceType: api
- name: Kafka
  sourceDefinitionId: d917a47b-8537-4d0d-8c10-36a9928d4265
  dockerRepository: airbyte/source-kafka
  dockerImageTag: 0.1.5
  documentationUrl: https://docs.airbyte.io/integrations/sources/kafka
  icon: kafka.svg
  sourceType: database
- name: Klaviyo
  sourceDefinitionId: 95e8cffd-b8c4-4039-968e-d32fb4a69bde
  dockerRepository: airbyte/source-klaviyo
  dockerImageTag: 0.1.3
  documentationUrl: https://docs.airbyte.io/integrations/sources/klaviyo
  icon: klaviyo.svg
  sourceType: api
- name: Lemlist
  sourceDefinitionId: 789f8e7a-2d28-11ec-8d3d-0242ac130003
  dockerRepository: airbyte/source-lemlist
  dockerImageTag: 0.1.0
  documentationUrl: https://docs.airbyte.io/integrations/sources/source-lemlist
  sourceType: api
- name: Lever Hiring
  sourceDefinitionId: 3981c999-bd7d-4afc-849b-e53dea90c948
  dockerRepository: airbyte/source-lever-hiring
  dockerImageTag: 0.1.2
  documentationUrl: https://docs.airbyte.io/integrations/sources/lever-hiring
  icon: leverhiring.svg
  sourceType: api
- name: LinkedIn Ads
  sourceDefinitionId: 137ece28-5434-455c-8f34-69dc3782f451
  dockerRepository: airbyte/source-linkedin-ads
  dockerImageTag: 0.1.6
  documentationUrl: https://docs.airbyte.io/integrations/sources/linkedin-ads
  icon: linkedin.svg
  sourceType: api
- name: Linnworks
  sourceDefinitionId: 7b86879e-26c5-4ef6-a5ce-2be5c7b46d1e
  dockerRepository: airbyte/source-linnworks
  dockerImageTag: 0.1.5
  documentationUrl: https://docs.airbyte.io/integrations/sources/linnworks
  icon: linnworks.svg
  sourceType: api
- name: Looker
  sourceDefinitionId: 00405b19-9768-4e0c-b1ae-9fc2ee2b2a8c
  dockerRepository: airbyte/source-looker
  dockerImageTag: 0.2.7
  documentationUrl: https://docs.airbyte.io/integrations/sources/looker
  icon: looker.svg
  sourceType: api
- name: Mailchimp
  sourceDefinitionId: b03a9f3e-22a5-11eb-adc1-0242ac120002
  dockerRepository: airbyte/source-mailchimp
  dockerImageTag: 0.2.14
  documentationUrl: https://docs.airbyte.io/integrations/sources/mailchimp
  icon: mailchimp.svg
  sourceType: api
- name: Mailgun
  sourceDefinitionId: 5b9cb09e-1003-4f9c-983d-5779d1b2cd51
  dockerRepository: airbyte/source-mailgun
  dockerImageTag: 0.1.0
  documentationUrl: https://docs.airbyte.io/integrations/sources/mailgun
  icon: mailgun.svg
  sourceType: api
- name: Marketo
  sourceDefinitionId: 9e0556f4-69df-4522-a3fb-03264d36b348
  dockerRepository: airbyte/source-marketo
  dockerImageTag: 0.1.3
  documentationUrl: https://docs.airbyte.io/integrations/sources/marketo
  icon: marketo.svg
  sourceType: api
- name: Microsoft SQL Server (MSSQL)
  sourceDefinitionId: b5ea17b1-f170-46dc-bc31-cc744ca984c1
  dockerRepository: airbyte/source-mssql
  dockerImageTag: 0.3.22
  documentationUrl: https://docs.airbyte.io/integrations/sources/mssql
  icon: mssql.svg
  sourceType: database
- name: Microsoft teams
  sourceDefinitionId: eaf50f04-21dd-4620-913b-2a83f5635227
  dockerRepository: airbyte/source-microsoft-teams
  dockerImageTag: 0.2.5
  documentationUrl: https://docs.airbyte.io/integrations/sources/microsoft-teams
  icon: microsoft-teams.svg
  sourceType: api
- name: Mixpanel
  sourceDefinitionId: 12928b32-bf0a-4f1e-964f-07e12e37153a
  dockerRepository: airbyte/source-mixpanel
  dockerImageTag: 0.1.14
  documentationUrl: https://docs.airbyte.io/integrations/sources/mixpanel
  icon: mixpanel.svg
  sourceType: api
- name: Monday
  sourceDefinitionId: 80a54ea2-9959-4040-aac1-eee42423ec9b
  dockerRepository: airbyte/source-monday
  dockerImageTag: 0.1.3
  documentationUrl: https://docs.airbyte.io/integrations/sources/monday
  icon: monday.svg
  sourceType: api
- name: MongoDb
  sourceDefinitionId: b2e713cd-cc36-4c0a-b5bd-b47cb8a0561e
  dockerRepository: airbyte/source-mongodb-v2
  dockerImageTag: 0.1.13
  documentationUrl: https://docs.airbyte.io/integrations/sources/mongodb-v2
  icon: mongodb.svg
  sourceType: database
- name: My Hours
  sourceDefinitionId: 722ba4bf-06ec-45a4-8dd5-72e4a5cf3903
  dockerRepository: airbyte/source-my-hours
  dockerImageTag: 0.1.0
  documentationUrl: https://docs.airbyte.io/integrations/sources/my-hours
  icon: my-hours.svg
  sourceType: api
- name: MySQL
  sourceDefinitionId: 435bb9a5-7887-4809-aa58-28c27df0d7ad
  dockerRepository: airbyte/source-mysql
  dockerImageTag: 0.5.10
  documentationUrl: https://docs.airbyte.io/integrations/sources/mysql
  icon: mysql.svg
  sourceType: database
- name: Notion
  sourceDefinitionId: 6e00b415-b02e-4160-bf02-58176a0ae687
  dockerRepository: airbyte/source-notion
  dockerImageTag: 0.1.3
  documentationUrl: https://docs.airbyte.io/integrations/sources/notion
  icon: notion.svg
  sourceType: api
- name: Okta
  sourceDefinitionId: 1d4fdb25-64fc-4569-92da-fcdca79a8372
  dockerRepository: airbyte/source-okta
  dockerImageTag: 0.1.4
  documentationUrl: https://docs.airbyte.io/integrations/sources/okta
  icon: okta.svg
  sourceType: api
- name: OneSignal
  sourceDefinitionId: bb6afd81-87d5-47e3-97c4-e2c2901b1cf8
  dockerRepository: airbyte/source-onesignal
  dockerImageTag: 0.1.2
  documentationUrl: https://docs.airbyte.io/integrations/sources/lever-onesignal
  icon: onesignal.svg
  sourceType: api
- name: OpenWeather
  sourceDefinitionId: d8540a80-6120-485d-b7d6-272bca477d9b
  dockerRepository: airbyte/source-openweather
  dockerImageTag: 0.1.4
  documentationUrl: https://docs.airbyte.io/integrations/sources/openweather
  sourceType: api
- name: Oracle DB
  sourceDefinitionId: b39a7370-74c3-45a6-ac3a-380d48520a83
  dockerRepository: airbyte/source-oracle
  dockerImageTag: 0.3.15
  documentationUrl: https://docs.airbyte.io/integrations/sources/oracle
  icon: oracle.svg
  sourceType: database
- name: Orb
  sourceDefinitionId: 7f0455fb-4518-4ec0-b7a3-d808bf8081cc
  dockerRepository: airbyte/source-orb
  dockerImageTag: 0.1.2
  documentationUrl: https://docs.airbyte.io/integrations/sources/orb
  icon: orb.svg
  sourceType: api
- sourceDefinitionId: 3490c201-5d95-4783-b600-eaf07a4c7787
  name: Outreach
  dockerRepository: airbyte/source-outreach
  dockerImageTag: 0.1.1
  documentationUrl: https://docs.airbyte.io/integrations/sources/outreach
  icon: outreach.svg
  sourceType: api
- name: PagerDuty
  sourceDefinitionId: 2817b3f0-04e4-4c7a-9f32-7a5e8a83db95
  dockerRepository: farosai/airbyte-pagerduty-source
  dockerImageTag: 0.1.23
  documentationUrl: https://docs.airbyte.io/integrations/sources/pagerduty
  icon: pagerduty.svg
  sourceType: api
- name: Paypal Transaction
  sourceDefinitionId: d913b0f2-cc51-4e55-a44c-8ba1697b9239
  dockerRepository: airbyte/source-paypal-transaction
  dockerImageTag: 0.1.5
  documentationUrl: https://docs.airbyte.io/integrations/sources/paypal-transaction
  icon: paypal.svg
  sourceType: api
- name: Paystack
  sourceDefinitionId: 193bdcb8-1dd9-48d1-aade-91cadfd74f9b
  dockerRepository: airbyte/source-paystack
  dockerImageTag: 0.1.1
  documentationUrl: https://docs.airbyte.io/integrations/sources/paystack
  icon: paystack.svg
  sourceType: api
- name: PersistIq
  sourceDefinitionId: 3052c77e-8b91-47e2-97a0-a29a22794b4b
  dockerRepository: airbyte/source-persistiq
  dockerImageTag: 0.1.0
  documentationUrl: https://docs.airbyte.io/integrations/sources/persistiq
  icon: persistiq.svg
  sourceType: api
- name: Pinterest
  sourceDefinitionId: 5cb7e5fe-38c2-11ec-8d3d-0242ac130003
  dockerRepository: airbyte/source-pinterest
  dockerImageTag: 0.1.2
  documentationUrl: https://docs.airbyte.io/integrations/sources/pinterest
  icon: pinterest.svg
  sourceType: api
- name: Pipedrive
  sourceDefinitionId: d8286229-c680-4063-8c59-23b9b391c700
  dockerRepository: airbyte/source-pipedrive
  dockerImageTag: 0.1.10
  documentationUrl: https://docs.airbyte.io/integrations/sources/pipedrive
  icon: pipedrive.svg
  sourceType: api
- name: Pivotal Tracker
  sourceDefinitionId: d60f5393-f99e-4310-8d05-b1876820f40e
  dockerRepository: airbyte/source-pivotal-tracker
  dockerImageTag: 0.1.0
  documentationUrl: https://docs.airbyte.io/integrations/sources/pivotal-tracker
  sourceType: api
- name: Plaid
  sourceDefinitionId: ed799e2b-2158-4c66-8da4-b40fe63bc72a
  dockerRepository: airbyte/source-plaid
  dockerImageTag: 0.3.1
  documentationUrl: https://docs.airbyte.io/integrations/sources/plaid
  icon: plaid.svg
  sourceType: api
- name: PokeAPI
  sourceDefinitionId: 6371b14b-bc68-4236-bfbd-468e8df8e968
  dockerRepository: airbyte/source-pokeapi
  dockerImageTag: 0.1.4
  documentationUrl: https://docs.airbyte.io/integrations/sources/pokeapi
  icon: pokeapi.svg
  sourceType: api
- name: PostHog
  sourceDefinitionId: af6d50ee-dddf-4126-a8ee-7faee990774f
  dockerRepository: airbyte/source-posthog
  dockerImageTag: 0.1.6
  documentationUrl: https://docs.airbyte.io/integrations/sources/posthog
  icon: posthog.svg
  sourceType: api
- name: Postgres
  sourceDefinitionId: decd338e-5647-4c0b-adf4-da0e75f5a750
  dockerRepository: airbyte/source-postgres
  dockerImageTag: 0.4.12
  documentationUrl: https://docs.airbyte.io/integrations/sources/postgres
  icon: postgresql.svg
  sourceType: database
- name: Prestashop
  sourceDefinitionId: d60a46d4-709f-4092-a6b7-2457f7d455f5
  dockerRepository: airbyte/source-prestashop
  dockerImageTag: 0.1.0
  documentationUrl: https://docs.airbyte.io/integrations/sources/presta-shop
  icon: prestashop.svg
  sourceType: api
- name: Qualaroo
  sourceDefinitionId: b08e4776-d1de-4e80-ab5c-1e51dad934a2
  dockerRepository: airbyte/source-qualaroo
  dockerImageTag: 0.1.0
  documentationUrl: https://docs.airbyte.io/integrations/sources/qualaroo
  icon: qualaroo.svg
  sourceType: api
- name: QuickBooks
  sourceDefinitionId: 29b409d9-30a5-4cc8-ad50-886eb846fea3
  dockerRepository: airbyte/source-quickbooks-singer
  dockerImageTag: 0.1.5
  documentationUrl: https://docs.airbyte.io/integrations/sources/quickbooks
  icon: qb.svg
  sourceType: api
- name: Recharge
  sourceDefinitionId: 45d2e135-2ede-49e1-939f-3e3ec357a65e
  dockerRepository: airbyte/source-recharge
  dockerImageTag: 0.1.5
  documentationUrl: https://docs.airbyte.io/integrations/sources/recharge
  icon: recharge.svg
  sourceType: api
- name: Recurly
  sourceDefinitionId: cd42861b-01fc-4658-a8ab-5d11d0510f01
  dockerRepository: airbyte/source-recurly
  dockerImageTag: 0.4.0
  documentationUrl: https://docs.airbyte.io/integrations/sources/recurly
  icon: recurly.svg
  sourceType: api
- name: Redshift
  sourceDefinitionId: e87ffa8e-a3b5-f69c-9076-6011339de1f6
  dockerRepository: airbyte/source-redshift
  dockerImageTag: 0.3.10
  documentationUrl: https://docs.airbyte.io/integrations/sources/redshift
  icon: redshift.svg
  sourceType: database
- name: Retently
  sourceDefinitionId: db04ecd1-42e7-4115-9cec-95812905c626
  dockerRepository: airbyte/source-retently
  dockerImageTag: 0.1.2
  documentationUrl: https://docs.airbyte.io/integrations/sources/retently
  icon: retently.svg
  sourceType: api
- name: S3
  sourceDefinitionId: 69589781-7828-43c5-9f63-8925b1c1ccc2
  dockerRepository: airbyte/source-s3
  dockerImageTag: 0.1.10
  documentationUrl: https://docs.airbyte.io/integrations/sources/s3
  icon: s3.svg
  sourceType: file
- name: SalesLoft
  sourceDefinitionId: 41991d12-d4b5-439e-afd0-260a31d4c53f
  dockerRepository: airbyte/source-salesloft
  dockerImageTag: 0.1.3
  documentationUrl: https://docs.airbyte.io/integrations/sources/salesloft
  icon: salesloft.svg
  sourceType: api
- name: Salesforce
  sourceDefinitionId: b117307c-14b6-41aa-9422-947e34922962
  dockerRepository: airbyte/source-salesforce
  dockerImageTag: 1.0.6
  documentationUrl: https://docs.airbyte.io/integrations/sources/salesforce
  icon: salesforce.svg
  sourceType: api
- name: SearchMetrics
  sourceDefinitionId: 8d7ef552-2c0f-11ec-8d3d-0242ac130003
  dockerRepository: airbyte/source-search-metrics
  dockerImageTag: 0.1.1
  documentationUrl: https://docs.airbyte.io/integrations/sources/search-metrics
  icon: searchmetrics.svg
  sourceType: api
- name: Sendgrid
  sourceDefinitionId: fbb5fbe2-16ad-4cf4-af7d-ff9d9c316c87
  dockerRepository: airbyte/source-sendgrid
  dockerImageTag: 0.2.6
  documentationUrl: https://docs.airbyte.io/integrations/sources/sendgrid
  icon: sendgrid.svg
  sourceType: api
- name: Shopify
  sourceDefinitionId: 9da77001-af33-4bcd-be46-6252bf9342b9
  dockerRepository: airbyte/source-shopify
  dockerImageTag: 0.1.36
  documentationUrl: https://docs.airbyte.io/integrations/sources/shopify
  icon: shopify.svg
  sourceType: api
- name: Short.io
  sourceDefinitionId: 2fed2292-5586-480c-af92-9944e39fe12d
  dockerRepository: airbyte/source-shortio
  dockerImageTag: 0.1.2
  documentationUrl: https://docs.airbyte.io/integrations/sources/shortio
  icon: short.svg
  sourceType: api
- name: Slack
  sourceDefinitionId: c2281cee-86f9-4a86-bb48-d23286b4c7bd
  dockerRepository: airbyte/source-slack
  dockerImageTag: 0.1.15
  documentationUrl: https://docs.airbyte.io/integrations/sources/slack
  icon: slack.svg
  sourceType: api
- name: Smartsheets
  sourceDefinitionId: 374ebc65-6636-4ea0-925c-7d35999a8ffc
  dockerRepository: airbyte/source-smartsheets
  dockerImageTag: 0.1.11
  documentationUrl: https://docs.airbyte.io/integrations/sources/smartsheets
  icon: smartsheet.svg
  sourceType: api
- name: Snapchat Marketing
  sourceDefinitionId: 200330b2-ea62-4d11-ac6d-cfe3e3f8ab2b
  dockerRepository: airbyte/source-snapchat-marketing
  dockerImageTag: 0.1.4
  documentationUrl: https://docs.airbyte.io/integrations/sources/snapchat-marketing
  icon: snapchat.svg
  sourceType: api
- name: Snowflake
  sourceDefinitionId: e2d65910-8c8b-40a1-ae7d-ee2416b2bfa2
  dockerRepository: airbyte/source-snowflake
<<<<<<< HEAD
  dockerImageTag: 0.1.13
=======
  dockerImageTag: 0.1.12
>>>>>>> 17892e82
  documentationUrl: https://docs.airbyte.io/integrations/sources/snowflake
  icon: snowflake.svg
  sourceType: database
- name: Square
  sourceDefinitionId: 77225a51-cd15-4a13-af02-65816bd0ecf4
  dockerRepository: airbyte/source-square
  dockerImageTag: 0.1.4
  documentationUrl: https://docs.airbyte.io/integrations/sources/square
  icon: square.svg
  sourceType: api
- sourceDefinitionId: 7a4327c4-315a-11ec-8d3d-0242ac130003
  name: Strava
  dockerRepository: airbyte/source-strava
  dockerImageTag: 0.1.2
  documentationUrl: https://docs.airbyte.io/integrations/sources/strava
  icon: strava.svg
- name: Stripe
  sourceDefinitionId: e094cb9a-26de-4645-8761-65c0c425d1de
  dockerRepository: airbyte/source-stripe
  dockerImageTag: 0.1.31
  documentationUrl: https://docs.airbyte.io/integrations/sources/stripe
  icon: stripe.svg
  sourceType: api
- name: SurveyMonkey
  sourceDefinitionId: badc5925-0485-42be-8caa-b34096cb71b5
  dockerRepository: airbyte/source-surveymonkey
  dockerImageTag: 0.1.7
  documentationUrl: https://docs.airbyte.io/integrations/sources/surveymonkey
  icon: surveymonkey.svg
  sourceType: api
- name: Tempo
  sourceDefinitionId: d1aa448b-7c54-498e-ad95-263cbebcd2db
  dockerRepository: airbyte/source-tempo
  dockerImageTag: 0.2.5
  documentationUrl: https://docs.airbyte.io/integrations/sources/tempo
  icon: tempo.svg
  sourceType: api
- name: TiDB
  sourceDefinitionId: 0dad1a35-ccf8-4d03-b73e-6788c00b13ae
  dockerRepository: airbyte/source-tidb
  dockerImageTag: 0.1.1
  documentationUrl: https://docs.airbyte.io/integrations/sources/tidb
  icon: tidb.svg
  sourceType: database
- name: TikTok Marketing
  sourceDefinitionId: 4bfac00d-ce15-44ff-95b9-9e3c3e8fbd35
  dockerRepository: airbyte/source-tiktok-marketing
  dockerImageTag: 0.1.8
  documentationUrl: https://docs.airbyte.io/integrations/sources/tiktok-marketing
  icon: tiktok.svg
  sourceType: api
- name: Trello
  sourceDefinitionId: 8da67652-004c-11ec-9a03-0242ac130003
  dockerRepository: airbyte/source-trello
  dockerImageTag: 0.1.6
  documentationUrl: https://docs.airbyte.io/integrations/sources/trello
  icon: trelllo.svg
  sourceType: api
- name: Twilio
  sourceDefinitionId: b9dc6155-672e-42ea-b10d-9f1f1fb95ab1
  dockerRepository: airbyte/source-twilio
  dockerImageTag: 0.1.4
  documentationUrl: https://docs.airbyte.io/integrations/sources/twilio
  icon: twilio.svg
  sourceType: api
- name: Typeform
  sourceDefinitionId: e7eff203-90bf-43e5-a240-19ea3056c474
  dockerRepository: airbyte/source-typeform
  dockerImageTag: 0.1.4
  documentationUrl: https://docs.airbyte.io/integrations/sources/typeform
  icon: typeform.svg
  sourceType: api
- name: US Census
  sourceDefinitionId: c4cfaeda-c757-489a-8aba-859fb08b6970
  dockerRepository: airbyte/source-us-census
  dockerImageTag: 0.1.2
  documentationUrl: https://docs.airbyte.io/integrations/sources/us-census
  icon: uscensus.svg
  sourceType: api
- sourceDefinitionId: afa734e4-3571-11ec-991a-1e0031268139
  name: YouTube Analytics
  dockerRepository: airbyte/source-youtube-analytics
  dockerImageTag: 0.1.0
  documentationUrl: https://docs.airbyte.io/integrations/sources/source-youtube-analytics
  icon: youtube.svg
  sourceType: api
- name: VictorOps
  sourceDefinitionId: 7e20ce3e-d820-4327-ad7a-88f3927fd97a
  dockerRepository: farosai/airbyte-victorops-source
  dockerImageTag: 0.1.23
  documentationUrl: https://docs.airbyte.io/integrations/sources/victorops
  icon: victorops.svg
  sourceType: api
- name: Zendesk Chat
  sourceDefinitionId: 40d24d0f-b8f9-4fe0-9e6c-b06c0f3f45e4
  dockerRepository: airbyte/source-zendesk-chat
  dockerImageTag: 0.1.6
  documentationUrl: https://docs.airbyte.io/integrations/sources/zendesk-chat
  icon: zendesk.svg
  sourceType: api
- name: Zendesk Sunshine
  sourceDefinitionId: 325e0640-e7b3-4e24-b823-3361008f603f
  dockerRepository: airbyte/source-zendesk-sunshine
  dockerImageTag: 0.1.1
  documentationUrl: https://docs.airbyte.io/integrations/sources/zendesk-sunshine
  icon: zendesk.svg
  sourceType: api
- name: Zendesk Support
  sourceDefinitionId: 79c1aa37-dae3-42ae-b333-d1c105477715
  dockerRepository: airbyte/source-zendesk-support
  dockerImageTag: 0.2.7
  documentationUrl: https://docs.airbyte.io/integrations/sources/zendesk-support
  icon: zendesk.svg
  sourceType: api
- name: Zendesk Talk
  sourceDefinitionId: c8630570-086d-4a40-99ae-ea5b18673071
  dockerRepository: airbyte/source-zendesk-talk
  dockerImageTag: 0.1.3
  documentationUrl: https://docs.airbyte.io/integrations/sources/zendesk-talk
  icon: zendesk.svg
  sourceType: api
- name: Zenloop
  sourceDefinitionId: f1e4c7f6-db5c-4035-981f-d35ab4998794
  dockerRepository: airbyte/source-zenloop
  dockerImageTag: 0.1.1
  documentationUrl: https://docs.airbyte.io/integrations/sources/zenloop
  sourceType: api
- sourceDefinitionId: cdaf146a-9b75-49fd-9dd2-9d64a0bb4781
  name: Sentry
  dockerRepository: airbyte/source-sentry
  dockerImageTag: 0.1.1
  documentationUrl: https://docs.airbyte.io/integrations/sources/sentry
  icon: sentry.svg
- name: Zoom
  sourceDefinitionId: aea2fd0d-377d-465e-86c0-4fdc4f688e51
  dockerRepository: airbyte/source-zoom-singer
  dockerImageTag: 0.2.4
  documentationUrl: https://docs.airbyte.io/integrations/sources/zoom
  icon: zoom.svg
  sourceType: api
- name: Zuora
  sourceDefinitionId: 3dc3037c-5ce8-4661-adc2-f7a9e3c5ece5
  dockerRepository: airbyte/source-zuora
  dockerImageTag: 0.1.3
  documentationUrl: https://docs.airbyte.io/integrations/sources/zuora
  icon: zuora.svg
  sourceType: api
- name: Kustomer
  sourceDefinitionId: cd06e646-31bf-4dc8-af48-cbc6530fcad3
  dockerRepository: airbyte/source-kustomer-singer
  dockerImageTag: 0.1.2
  documentationUrl: https://docs.airbyte.io/integrations/sources/kustomer
  sourceType: api
- name: ZohoCRM
  sourceDefinitionId: 4942d392-c7b5-4271-91f9-3b4f4e51eb3e
  dockerRepository: airbyte/source-zoho-crm
  dockerImageTag: 0.1.0
  documentationUrl: https://docs.airbyte.com/integrations/sources/zoho-crm
  sourceType: api<|MERGE_RESOLUTION|>--- conflicted
+++ resolved
@@ -751,11 +751,7 @@
 - name: Snowflake
   sourceDefinitionId: e2d65910-8c8b-40a1-ae7d-ee2416b2bfa2
   dockerRepository: airbyte/source-snowflake
-<<<<<<< HEAD
   dockerImageTag: 0.1.13
-=======
-  dockerImageTag: 0.1.12
->>>>>>> 17892e82
   documentationUrl: https://docs.airbyte.io/integrations/sources/snowflake
   icon: snowflake.svg
   sourceType: database
