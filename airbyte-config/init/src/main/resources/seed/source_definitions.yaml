- name: ActiveCampaign
  sourceDefinitionId: 9f32dab3-77cb-45a1-9d33-347aa5fbe363
  dockerRepository: airbyte/source-activecampaign
  dockerImageTag: 0.1.0
  documentationUrl: https://docs.airbyte.com/integrations/sources/activecampaign
  sourceType: api
  releaseStage: alpha
- name: Adjust
  sourceDefinitionId: d3b7fa46-111b-419a-998a-d7f046f6d66d
  dockerRepository: airbyte/source-adjust
  dockerImageTag: 0.1.0
  documentationUrl: https://docs.airbyte.com/integrations/sources/adjust
  icon: adjust.svg
  sourceType: api
  releaseStage: alpha
- name: Airtable
  sourceDefinitionId: 14c6e7ea-97ed-4f5e-a7b5-25e9a80b8212
  dockerRepository: airbyte/source-airtable
  dockerImageTag: 0.1.3
  documentationUrl: https://docs.airbyte.com/integrations/sources/airtable
  icon: airtable.svg
  sourceType: api
  releaseStage: alpha
- name: Aha
  sourceDefinitionId: 81ca39dc-4534-4dd2-b848-b0cfd2c11fce
  dockerRepository: airbyte/source-aha
  dockerImageTag: 0.1.0
  documentationUrl: https://docs.airbyte.com/integrations/sources/aha
  sourceType: api
  releaseStage: alpha
- name: Alpha Vantage
  sourceDefinitionId: db385323-9333-4fec-bec3-9e0ca9326c90
  dockerRepository: airbyte/source-alpha-vantage
  dockerImageTag: 0.1.0
  documentationUrl: https://docs.airbyte.com/integrations/sources/alpha-vantage
  sourceType: api
  releaseStage: alpha
- name: AlloyDB for PostgreSQL
  sourceDefinitionId: 1fa90628-2b9e-11ed-a261-0242ac120002
  dockerRepository: airbyte/source-alloydb
  dockerImageTag: 1.0.17
  documentationUrl: https://docs.airbyte.com/integrations/sources/alloydb
  icon: alloydb.svg
  sourceType: database
  releaseStage: generally_available
- name: AWS CloudTrail
  sourceDefinitionId: 6ff047c0-f5d5-4ce5-8c81-204a830fa7e1
  dockerRepository: airbyte/source-aws-cloudtrail
  dockerImageTag: 0.1.4
  documentationUrl: https://docs.airbyte.com/integrations/sources/aws-cloudtrail
  icon: awscloudtrail.svg
  sourceType: api
  releaseStage: alpha
- name: Amazon Ads
  sourceDefinitionId: c6b0a29e-1da9-4512-9002-7bfd0cba2246
  dockerRepository: airbyte/source-amazon-ads
  dockerImageTag: 0.1.25
  documentationUrl: https://docs.airbyte.com/integrations/sources/amazon-ads
  icon: amazonads.svg
  sourceType: api
  releaseStage: generally_available
- name: Amazon Seller Partner
  sourceDefinitionId: e55879a8-0ef8-4557-abcf-ab34c53ec460
  dockerRepository: airbyte/source-amazon-seller-partner
  dockerImageTag: 0.2.28
  sourceType: api
  documentationUrl: https://docs.airbyte.com/integrations/sources/amazon-seller-partner
  icon: amazonsellerpartner.svg
  releaseStage: alpha
- name: Amazon SQS
  sourceDefinitionId: 983fd355-6bf3-4709-91b5-37afa391eeb6
  dockerRepository: airbyte/source-amazon-sqs
  dockerImageTag: 0.1.0
  documentationUrl: https://docs.airbyte.com/integrations/sources/amazon-sqs
  sourceType: api
  releaseStage: alpha
- name: Amplitude
  sourceDefinitionId: fa9f58c6-2d03-4237-aaa4-07d75e0c1396
  dockerRepository: airbyte/source-amplitude
  dockerImageTag: 0.1.17
  documentationUrl: https://docs.airbyte.com/integrations/sources/amplitude
  icon: amplitude.svg
  sourceType: api
  releaseStage: generally_available
- name: Apify Dataset
  sourceDefinitionId: 47f17145-fe20-4ef5-a548-e29b048adf84
  dockerRepository: airbyte/source-apify-dataset
  dockerImageTag: 0.1.11
  documentationUrl: https://docs.airbyte.com/integrations/sources/apify-dataset
  icon: apify.svg
  sourceType: api
  releaseStage: alpha
- name: Appfollow
  sourceDefinitionId: b4375641-e270-41d3-9c20-4f9cecad87a8
  dockerRepository: airbyte/source-appfollow
  dockerImageTag: 0.1.1
  documentationUrl: https://docs.airbyte.com/integrations/sources/appfollow
  icon: appfollow.svg
  sourceType: api
  releaseStage: alpha
- name: AppsFlyer
  sourceDefinitionId: 16447954-e6a8-4593-b140-43dea13bc457
  dockerRepository: airbyte/source-appsflyer
  dockerImageTag: 0.1.0
  documentationUrl: https://docs.airbyte.com/integrations/sources/appsflyer
  sourceType: api
  releaseStage: alpha
- name: Appstore
  sourceDefinitionId: 2af123bf-0aaf-4e0d-9784-cb497f23741a
  dockerRepository: airbyte/source-appstore-singer
  dockerImageTag: 0.2.6
  documentationUrl: https://docs.airbyte.com/integrations/sources/appstore
  icon: appstore.svg
  sourceType: api
  releaseStage: alpha
- name: Asana
  sourceDefinitionId: d0243522-dccf-4978-8ba0-37ed47a0bdbf
  dockerRepository: airbyte/source-asana
  dockerImageTag: 0.1.5
  documentationUrl: https://docs.airbyte.com/integrations/sources/asana
  icon: asana.svg
  sourceType: api
  releaseStage: beta
- name: Ashby
  sourceDefinitionId: 4e8c9fa0-3634-499b-b948-11581b5c3efa
  dockerRepository: airbyte/source-ashby
  dockerImageTag: 0.1.0
  documentationUrl: https://docs.airbyte.com/integrations/sources/ashby
  sourceType: api
  releaseStage: alpha
- name: Auth0
  sourceDefinitionId: 6c504e48-14aa-4221-9a72-19cf5ff1ae78
  dockerRepository: airbyte/source-auth0
  dockerImageTag: 0.1.0
  documentationUrl: https://docs.airbyte.com/integrations/sources/auth0
  sourceType: api
  releaseStage: alpha
- name: Azure Table Storage
  sourceDefinitionId: 798ae795-5189-42b6-b64e-3cb91db93338
  dockerRepository: airbyte/source-azure-table
  dockerImageTag: 0.1.3
  documentationUrl: https://docs.airbyte.com/integrations/sources/azure-table
  icon: azureblobstorage.svg
  sourceType: database
  releaseStage: alpha
- name: BambooHR
  sourceDefinitionId: 90916976-a132-4ce9-8bce-82a03dd58788
  dockerRepository: airbyte/source-bamboo-hr
  dockerImageTag: 0.2.2
  documentationUrl: https://docs.airbyte.com/integrations/sources/bamboo-hr
  icon: bamboohr.svg
  sourceType: api
  releaseStage: alpha
- name: BigCommerce
  sourceDefinitionId: 59c5501b-9f95-411e-9269-7143c939adbd
  dockerRepository: airbyte/source-bigcommerce
  dockerImageTag: 0.1.7
  documentationUrl: https://docs.airbyte.com/integrations/sources/bigcommerce
  icon: bigcommerce.svg
  sourceType: api
  releaseStage: alpha
- name: BigQuery
  sourceDefinitionId: bfd1ddf8-ae8a-4620-b1d7-55597d2ba08c
  dockerRepository: airbyte/source-bigquery
  dockerImageTag: 0.2.3
  documentationUrl: https://docs.airbyte.com/integrations/sources/bigquery
  icon: bigquery.svg
  sourceType: database
  releaseStage: alpha
- name: Bing Ads
  sourceDefinitionId: 47f25999-dd5e-4636-8c39-e7cea2453331
  dockerRepository: airbyte/source-bing-ads
  dockerImageTag: 0.1.16
  documentationUrl: https://docs.airbyte.com/integrations/sources/bing-ads
  icon: bingads.svg
  sourceType: api
  releaseStage: generally_available
- name: Braintree
  sourceDefinitionId: 63cea06f-1c75-458d-88fe-ad48c7cb27fd
  dockerRepository: airbyte/source-braintree
  dockerImageTag: 0.1.3
  documentationUrl: https://docs.airbyte.com/integrations/sources/braintree
  icon: braintree.svg
  sourceType: api
  releaseStage: alpha
- name: Breezometer
  sourceDefinitionId: 7c37685e-8512-4901-addf-9afbef6c0de9
  dockerRepository: airbyte/source-breezometer
  dockerImageTag: 0.1.0
  documentationUrl: https://docs.airbyte.com/integrations/sources/breezometer
  sourceType: api
  releaseStage: alpha
- name: CallRail
  sourceDefinitionId: dc98a6ad-2dd1-47b6-9529-2ec35820f9c6
  dockerRepository: airbyte/source-callrail
  dockerImageTag: 0.1.0
  documentationUrl: https://docs.airbyte.com/integrations/sources/callrail
  icon: callrail.svg
  sourceType: api
  releaseStage: alpha
- name: Cart.com
  sourceDefinitionId: bb1a6d31-6879-4819-a2bd-3eed299ea8e2
  dockerRepository: airbyte/source-cart
  dockerImageTag: 0.2.0
  documentationUrl: https://docs.airbyte.com/integrations/sources/cart
  icon: cart.svg
  sourceType: api
  releaseStage: alpha
- name: Chargebee
  sourceDefinitionId: 686473f1-76d9-4994-9cc7-9b13da46147c
  dockerRepository: airbyte/source-chargebee
  dockerImageTag: 0.1.16
  documentationUrl: https://docs.airbyte.com/integrations/sources/chargebee
  icon: chargebee.svg
  sourceType: api
  releaseStage: generally_available
- name: Chargify
  sourceDefinitionId: 9b2d3607-7222-4709-9fa2-c2abdebbdd88
  dockerRepository: airbyte/source-chargify
  dockerImageTag: 0.1.0
  documentationUrl: https://docs.airbyte.com/integrations/sources/chargify
  icon: chargify.svg
  sourceType: api
  releaseStage: alpha
- name: Chartmogul
  sourceDefinitionId: b6604cbd-1b12-4c08-8767-e140d0fb0877
  dockerRepository: airbyte/source-chartmogul
  dockerImageTag: 0.1.1
  documentationUrl: https://docs.airbyte.com/integrations/sources/chartmogul
  icon: chartmogul.svg
  sourceType: api
  releaseStage: alpha
- name: ClickHouse
  sourceDefinitionId: bad83517-5e54-4a3d-9b53-63e85fbd4d7c
  dockerRepository: airbyte/source-clickhouse
  dockerImageTag: 0.1.14
  documentationUrl: https://docs.airbyte.com/integrations/sources/clickhouse
  icon: clickhouse.svg
  sourceType: database
  releaseStage: alpha
- name: ClickUp
  sourceDefinitionId: 311a7a27-3fb5-4f7e-8265-5e4afe258b66
  dockerRepository: airbyte/source-clickup-api
  dockerImageTag: 0.1.0
  documentationUrl: https://docs.airbyte.com/integrations/sources/click-up
  sourceType: api
  releaseStage: alpha
- name: Close.com
  sourceDefinitionId: dfffecb7-9a13-43e9-acdc-b92af7997ca9
  dockerRepository: airbyte/source-close-com
  dockerImageTag: 0.1.0
  documentationUrl: https://docs.airbyte.com/integrations/sources/close-com
  icon: close.svg
  sourceType: api
  releaseStage: alpha
- name: CoinGecko Coins
  sourceDefinitionId: 9cdd4183-d0ba-40c3-aad3-6f46d4103974
  dockerRepository: airbyte/source-coingecko-coins
  dockerImageTag: 0.1.0
  documentationUrl: https://docs.airbyte.com/integrations/sources/coingecko-coins
  icon: coingeckocoins.svg
  sourceType: api
  releaseStage: alpha
- name: Cockroachdb
  sourceDefinitionId: 9fa5862c-da7c-11eb-8d19-0242ac130003
  dockerRepository: airbyte/source-cockroachdb
  dockerImageTag: 0.1.18
  documentationUrl: https://docs.airbyte.com/integrations/sources/cockroachdb
  icon: cockroachdb.svg
  sourceType: database
  releaseStage: alpha
- name: Coda
  sourceDefinitionId: 27f910fd-f832-4b2e-bcfd-6ab342e434d8
  dockerRepository: airbyte/source-coda
  dockerImageTag: 0.1.0
  documentationUrl: https://docs.airbyte.com/integrations/sources/coda
  sourceType: api
  releaseStage: alpha
- name: Coin API
  sourceDefinitionId: 919984ef-53a2-479b-8ffe-9c1ddb9fc3f3
  dockerRepository: airbyte/source-coin-api
  dockerImageTag: 0.1.0
  documentationUrl: https://docs.airbyte.com/integrations/sources/coin-api
  sourceType: api
  releaseStage: alpha
- name: CoinMarketCap
  sourceDefinitionId: 239463f5-64bb-4d88-b4bd-18ce673fd572
  dockerRepository: airbyte/source-coinmarketcap
  dockerImageTag: 0.1.1
  documentationUrl: https://docs.airbyte.com/integrations/sources/coinmarketcap
  sourceType: api
  releaseStage: alpha
- name: Commercetools
  sourceDefinitionId: 008b2e26-11a3-11ec-82a8-0242ac130003
  dockerRepository: airbyte/source-commercetools
  dockerImageTag: 0.1.0
  documentationUrl: https://docs.airbyte.com/integrations/sources/commercetools
  icon: commercetools.svg
  sourceType: api
  releaseStage: alpha
- name: ConfigCat
  sourceDefinitionId: 4fd7565c-8b99-439b-80d0-2d965e1d958c
  dockerRepository: airbyte/source-configcat
  dockerImageTag: 0.1.0
  documentationUrl: https://docs.airbyte.com/integrations/sources/configcat
  sourceType: api
  releaseStage: alpha
- name: Confluence
  sourceDefinitionId: cf40a7f8-71f8-45ce-a7fa-fca053e4028c
  dockerRepository: airbyte/source-confluence
  dockerImageTag: 0.1.1
  documentationUrl: https://docs.airbyte.com/integrations/sources/confluence
  icon: confluence.svg
  sourceType: api
  releaseStage: alpha
- name: ConvertKit
  sourceDefinitionId: be9ee02f-6efe-4970-979b-95f797a37188
  dockerRepository: airbyte/source-convertkit
  dockerImageTag: 0.1.0
  documentationUrl: https://docs.airbyte.com/integrations/sources/convertkit
  sourceType: api
  releaseStage: alpha
- name: Copper
  sourceDefinitionId: 44f3002f-2df9-4f6d-b21c-02cd3b47d0dc
  dockerRepository: airbyte/source-copper
  dockerImageTag: 0.1.0
  documentationUrl: https://docs.airbyte.com/integrations/sources/copper
  sourceType: api
  releaseStage: alpha
- name: Convex
  sourceDefinitionId: c332628c-f55c-4017-8222-378cfafda9b2
  dockerRepository: airbyte/source-convex
  dockerImageTag: 0.1.0
  documentationUrl: https://docs.airbyte.com/integrations/sources/convex
  icon: convex.svg
  sourceType: api
  releaseStage: alpha
- name: Courier
  sourceDefinitionId: 0541b2cd-2367-4986-b5f1-b79ff55439e4
  dockerRepository: airbyte/source-courier
  dockerImageTag: 0.1.0
  documentationUrl: https://docs.airbyte.com/integrations/sources/courier
  sourceType: api
  releaseStage: alpha
- name: Clockify
  sourceDefinitionId: e71aae8a-5143-11ed-bdc3-0242ac120002
  dockerRepository: airbyte/source-clockify
  dockerImageTag: 0.1.0
  documentationUrl: https://docs.airbyte.com/integrations/sources/clockify
  icon: clockify.svg
  sourceType: api
  releaseStage: alpha
- name: Customer.io
  sourceDefinitionId: c47d6804-8b98-449f-970a-5ddb5cb5d7aa
  dockerRepository: farosai/airbyte-customer-io-source
  dockerImageTag: 0.1.23
  documentationUrl: https://docs.airbyte.com/integrations/sources/customer-io
  icon: customer-io.svg
  sourceType: api
  releaseStage: alpha
- name: Datadog
  sourceDefinitionId: 1cfc30c7-82db-43f4-9fd7-ac1b42312cda
  dockerRepository: airbyte/source-datadog
  dockerImageTag: 0.1.0
  documentationUrl: https://docs.airbyte.com/integrations/sources/datadog
  sourceType: api
  releaseStage: alpha
- name: Datascope
  sourceDefinitionId: 8e1ae2d2-4790-44d3-9d83-75b3fc3940ff
  dockerRepository: airbyte/source-datascope
  dockerImageTag: 0.1.0
  documentationUrl: https://docs.airbyte.com/integrations/sources/datascope
  sourceType: api
  releaseStage: alpha
- name: Delighted
  sourceDefinitionId: cc88c43f-6f53-4e8a-8c4d-b284baaf9635
  dockerRepository: airbyte/source-delighted
  dockerImageTag: 0.1.4
  documentationUrl: https://docs.airbyte.com/integrations/sources/delighted
  icon: delighted.svg
  sourceType: api
  releaseStage: alpha
- name: Dixa
  sourceDefinitionId: 0b5c867e-1b12-4d02-ab74-97b2184ff6d7
  dockerRepository: airbyte/source-dixa
  dockerImageTag: 0.1.3
  documentationUrl: https://docs.airbyte.com/integrations/sources/dixa
  icon: dixa.svg
  sourceType: api
  releaseStage: alpha
- name: Dockerhub
  sourceDefinitionId: 72d405a3-56d8-499f-a571-667c03406e43
  dockerRepository: airbyte/source-dockerhub
  dockerImageTag: 0.1.0
  documentationUrl: https://docs.airbyte.com/integrations/sources/dockerhub
  icon: dockerhub.svg
  sourceType: api
  releaseStage: alpha
- name: Drift
  sourceDefinitionId: 445831eb-78db-4b1f-8f1f-0d96ad8739e2
  dockerRepository: airbyte/source-drift
  dockerImageTag: 0.2.5
  documentationUrl: https://docs.airbyte.com/integrations/sources/drift
  icon: drift.svg
  sourceType: api
  releaseStage: alpha
- name: DV 360
  sourceDefinitionId: 1356e1d9-977f-4057-ad4b-65f25329cf61
  dockerRepository: airbyte/source-dv-360
  dockerImageTag: 0.1.0
  documentationUrl: https://docs.airbyte.com/integrations/sources/dv-360
  sourceType: api
  releaseStage: alpha
- name: DynamoDB
  sourceDefinitionId: 50401137-8871-4c5a-abb7-1f5fda35545a
  dockerRepository: airbyte/source-dynamodb
  dockerImageTag: 0.1.0
  documentationUrl: https://docs.airbyte.com/integrations/sources/dynamodb
  sourceType: api
  releaseStage: alpha
- name: E2E Testing
  sourceDefinitionId: d53f9084-fa6b-4a5a-976c-5b8392f4ad8a
  dockerRepository: airbyte/source-e2e-test
  dockerImageTag: 2.1.3
  documentationUrl: https://docs.airbyte.com/integrations/sources/e2e-test
  icon: airbyte.svg
  sourceType: api
  releaseStage: alpha
- name: EmailOctopus
  sourceDefinitionId: 46b25e70-c980-4590-a811-8deaf50ee09f
  dockerRepository: airbyte/source-emailoctopus
  dockerImageTag: 0.1.0
  documentationUrl: https://docs.airbyte.com/integrations/sources/emailoctopus
  sourceType: api
  releaseStage: alpha
- name: Exchange Rates Api
  sourceDefinitionId: e2b40e36-aa0e-4bed-b41b-bcea6fa348b1
  dockerRepository: airbyte/source-exchange-rates
  dockerImageTag: 1.2.7
  documentationUrl: https://docs.airbyte.com/integrations/sources/exchangeratesapi
  icon: exchangeratesapi.svg
  sourceType: api
  releaseStage: alpha
- name: Facebook Marketing
  sourceDefinitionId: e7778cfc-e97c-4458-9ecb-b4f2bba8946c
  dockerRepository: airbyte/source-facebook-marketing
  dockerImageTag: 0.2.74
  documentationUrl: https://docs.airbyte.com/integrations/sources/facebook-marketing
  icon: facebook.svg
  sourceType: api
  releaseStage: generally_available
- name: Facebook Pages
  sourceDefinitionId: 010eb12f-837b-4685-892d-0a39f76a98f5
  dockerRepository: airbyte/source-facebook-pages
  dockerImageTag: 0.1.6
  documentationUrl: https://docs.airbyte.com/integrations/sources/facebook-pages
  icon: facebook.svg
  sourceType: api
  releaseStage: alpha
- name: Sample Data (Faker)
  sourceDefinitionId: dfd88b22-b603-4c3d-aad7-3701784586b1
  dockerRepository: airbyte/source-faker
  dockerImageTag: 1.0.0
  documentationUrl: https://docs.airbyte.com/integrations/sources/faker
  sourceType: api
  releaseStage: alpha
- name: Fastbill
  sourceDefinitionId: eb3e9c1c-0467-4eb7-a172-5265e04ccd0a
  dockerRepository: airbyte/source-fastbill
  dockerImageTag: 0.1.0
  documentationUrl: https://docs.airbyte.com/integrations/sources/fastbill
  sourceType: api
  releaseStage: alpha
- name: Fauna
  sourceDefinitionId: 3825db3e-c94b-42ac-bd53-b5a9507ace2b
  dockerRepository: airbyte/source-fauna
  dockerImageTag: 0.1.0
  documentationUrl: https://docs.airbyte.com/integrations/sources/fauna
  icon: fauna.svg
  sourceType: database
  releaseStage: alpha
- name: File
  sourceDefinitionId: 778daa7c-feaf-4db6-96f3-70fd645acc77
  dockerRepository: airbyte/source-file
  dockerImageTag: 0.2.31
  documentationUrl: https://docs.airbyte.com/integrations/sources/file
  icon: file.svg
  sourceType: file
  releaseStage: generally_available
- name: Freshcaller
  sourceDefinitionId: 8a5d48f6-03bb-4038-a942-a8d3f175cca3
  dockerRepository: airbyte/source-freshcaller
  dockerImageTag: 0.1.0
  documentationUrl: https://docs.airbyte.com/integrations/sources/freshcaller
- name: Flexport
  sourceDefinitionId: f95337f1-2ad1-4baf-922f-2ca9152de630
  dockerRepository: airbyte/source-flexport
  dockerImageTag: 0.1.0
  documentationUrl: https://docs.airbyte.com/integrations/sources/flexport
  sourceType: api
  releaseStage: alpha
- name: Freshdesk
  sourceDefinitionId: ec4b9503-13cb-48ab-a4ab-6ade4be46567
  dockerRepository: airbyte/source-freshdesk
  dockerImageTag: 1.0.0
  documentationUrl: https://docs.airbyte.com/integrations/sources/freshdesk
  icon: freshdesk.svg
  sourceType: api
  releaseStage: generally_available
- name: Freshsales
  sourceDefinitionId: eca08d79-7b92-4065-b7f3-79c14836ebe7
  dockerRepository: airbyte/source-freshsales
  dockerImageTag: 0.1.2
  documentationUrl: https://docs.airbyte.com/integrations/sources/freshsales
  icon: freshsales.svg
  sourceType: api
  releaseStage: alpha
- name: Freshservice
  sourceDefinitionId: 9bb85338-ea95-4c93-b267-6be89125b267
  dockerRepository: airbyte/source-freshservice
  dockerImageTag: 0.1.1
  documentationUrl: https://docs.airbyte.com/integrations/sources/freshservice
  icon: freshservice.svg
  sourceType: api
  releaseStage: alpha
- name: Genesys
  sourceDefinitionId: 5ea4459a-8f1a-452a-830f-a65c38cc438d
  dockerRepository: airbyte/source-genesys
  dockerImageTag: 0.1.0
  documentationUrl: https://docs.airbyte.com/integrations/sources/genesys
  icon: genesys.svg
- name: GetLago
  sourceDefinitionId: e1a3866b-d3b2-43b6-b6d7-8c1ee4d7f53f
  dockerRepository: airbyte/source-getlago
  dockerImageTag: 0.1.0
  documentationUrl: https://docs.airbyte.com/integrations/sources/getlago
  sourceType: api
  releaseStage: alpha
- name: Gridly
  sourceDefinitionId: 6cbea164-3237-433b-9abb-36d384ee4cbf
  dockerRepository: airbyte/source-gridly
  dockerImageTag: 0.1.0
  documentationUrl: https://docs.airbyte.com/integrations/sources/gridly
  sourceType: api
  releaseStage: alpha
- name: GitHub
  sourceDefinitionId: ef69ef6e-aa7f-4af1-a01d-ef775033524e
  dockerRepository: airbyte/source-github
  dockerImageTag: 0.3.8
  documentationUrl: https://docs.airbyte.com/integrations/sources/github
  icon: github.svg
  sourceType: api
  releaseStage: generally_available
- name: Gitlab
  sourceDefinitionId: 5e6175e5-68e1-4c17-bff9-56103bbb0d80
  dockerRepository: airbyte/source-gitlab
<<<<<<< HEAD
  dockerImageTag: 0.1.3
  documentationUrl: https://docs.airbyte.io/integrations/sources/gitlab
=======
  dockerImageTag: 0.1.7
  documentationUrl: https://docs.airbyte.com/integrations/sources/gitlab
  icon: gitlab.svg
  sourceType: api
  releaseStage: alpha
- name: Glassfrog
  sourceDefinitionId: cf8ff320-6272-4faa-89e6-4402dc17e5d5
  dockerRepository: airbyte/source-glassfrog
  dockerImageTag: 0.1.0
  documentationUrl: https://docs.airbyte.com/integrations/sources/glassfrog
  icon: glassfrog.svg
  sourceType: api
  releaseStage: alpha
- name: GNews
  sourceDefinitionId: ce38aec4-5a77-439a-be29-9ca44fd4e811
  dockerRepository: airbyte/source-gnews
  dockerImageTag: 0.1.0
  documentationUrl: https://docs.airbyte.com/integrations/sources/gnews
>>>>>>> 764496e9
  sourceType: api
  releaseStage: alpha
- name: GoCardless
  sourceDefinitionId: ba15ac82-5c6a-4fb2-bf24-925c23a1180c
  dockerRepository: airbyte/source-gocardless
  dockerImageTag: 0.1.0
  documentationUrl: https://docs.airbyte.com/integrations/sources/gocardless
  sourceType: api
  releaseStage: alpha
- name: Gong
  sourceDefinitionId: 32382e40-3b49-4b99-9c5c-4076501914e7
  dockerRepository: airbyte/source-gong
  dockerImageTag: 0.1.0
  documentationUrl: https://docs.airbyte.com/integrations/sources/gong
  sourceType: api
  releaseStage: alpha
- name: Google Ads
  sourceDefinitionId: 253487c0-2246-43ba-a21f-5116b20a2c50
  dockerRepository: airbyte/source-google-ads
  dockerImageTag: 0.2.5
  documentationUrl: https://docs.airbyte.com/integrations/sources/google-ads
  icon: google-adwords.svg
  sourceType: api
  releaseStage: generally_available
- name: Google Analytics (Universal Analytics)
  sourceDefinitionId: eff3616a-f9c3-11eb-9a03-0242ac130003
  dockerRepository: airbyte/source-google-analytics-v4
  dockerImageTag: 0.1.32
  documentationUrl: https://docs.airbyte.com/integrations/sources/google-analytics-universal-analytics
  icon: google-analytics.svg
  sourceType: api
  releaseStage: generally_available
- name: Google Analytics 4 (GA4)
  sourceDefinitionId: 3cc2eafd-84aa-4dca-93af-322d9dfeec1a
  dockerRepository: airbyte/source-google-analytics-data-api
  dockerImageTag: 0.0.3
  documentationUrl: https://docs.airbyte.com/integrations/sources/google-analytics-v4
  icon: google-analytics.svg
  sourceType: api
  releaseStage: alpha
- name: Google Directory
  sourceDefinitionId: d19ae824-e289-4b14-995a-0632eb46d246
  dockerRepository: airbyte/source-google-directory
  dockerImageTag: 0.1.9
  documentationUrl: https://docs.airbyte.com/integrations/sources/google-directory
  icon: googledirectory.svg
  sourceType: api
  releaseStage: alpha
- name: Google Search Console
  sourceDefinitionId: eb4c9e00-db83-4d63-a386-39cfa91012a8
  dockerRepository: airbyte/source-google-search-console
  dockerImageTag: 0.1.18
  documentationUrl: https://docs.airbyte.com/integrations/sources/google-search-console
  icon: googlesearchconsole.svg
  sourceType: api
  releaseStage: generally_available
- name: Google Sheets
  sourceDefinitionId: 71607ba1-c0ac-4799-8049-7f4b90dd50f7
  dockerRepository: airbyte/source-google-sheets
  dockerImageTag: 0.2.31
  documentationUrl: https://docs.airbyte.com/integrations/sources/google-sheets
  icon: google-sheets.svg
  sourceType: file
  releaseStage: generally_available
- name: Google Webfonts
  sourceDefinitionId: a68fbcde-b465-4ab3-b2a6-b0590a875835
  dockerRepository: airbyte/source-google-webfonts
  dockerImageTag: 0.1.0
  documentationUrl: https://docs.airbyte.com/integrations/sources/google-webfonts
  icon: googleworkpace.svg
  sourceType: api
  releaseStage: alpha
- name: Google Workspace Admin Reports
  sourceDefinitionId: ed9dfefa-1bbc-419d-8c5e-4d78f0ef6734
  dockerRepository: airbyte/source-google-workspace-admin-reports
  dockerImageTag: 0.1.8
  documentationUrl: https://docs.airbyte.com/integrations/sources/google-workspace-admin-reports
  icon: googleworkpace.svg
  sourceType: api
  releaseStage: alpha
- name: Greenhouse
  sourceDefinitionId: 59f1e50a-331f-4f09-b3e8-2e8d4d355f44
  dockerRepository: airbyte/source-greenhouse
  dockerImageTag: 0.3.0
  documentationUrl: https://docs.airbyte.com/integrations/sources/greenhouse
  icon: greenhouse.svg
  sourceType: api
  releaseStage: generally_available
- name: Gutendex
  sourceDefinitionId: bff9a277-e01d-420d-81ee-80f28a307318
  dockerRepository: airbyte/source-gutendex
  dockerImageTag: 0.1.0
  documentationUrl: https://docs.airbyte.com/integrations/sources/gutendex
  sourceType: api
  releaseStage: alpha
- name: Harness
  sourceDefinitionId: 6fe89830-d04d-401b-aad6-6552ffa5c4af
  dockerRepository: farosai/airbyte-harness-source
  dockerImageTag: 0.1.23
  documentationUrl: https://docs.airbyte.com/integrations/sources/harness
  icon: harness.svg
  sourceType: api
  releaseStage: alpha
- name: Harvest
  sourceDefinitionId: fe2b4084-3386-4d3b-9ad6-308f61a6f1e6
  dockerRepository: airbyte/source-harvest
  dockerImageTag: 0.1.11
  documentationUrl: https://docs.airbyte.com/integrations/sources/harvest
  icon: harvest.svg
  sourceType: api
  releaseStage: generally_available
- name: Hellobaton
  sourceDefinitionId: 492b56d1-937c-462e-8076-21ad2031e784
  dockerRepository: airbyte/source-hellobaton
  dockerImageTag: 0.1.0
  documentationUrl: https://docs.airbyte.com/integrations/sources/hellobaton
  sourceType: api
  releaseStage: alpha
- name: Hubplanner
  sourceDefinitionId: 8097ceb9-383f-42f6-9f92-d3fd4bcc7689
  dockerRepository: airbyte/source-hubplanner
  dockerImageTag: 0.1.0
  documentationUrl: https://docs.airbyte.com/integrations/sources/hubplanner
  sourceType: api
  releaseStage: alpha
- name: HubSpot
  sourceDefinitionId: 36c891d9-4bd9-43ac-bad2-10e12756272c
  dockerRepository: airbyte/source-hubspot
  dockerImageTag: 0.2.3
  documentationUrl: https://docs.airbyte.com/integrations/sources/hubspot
  icon: hubspot.svg
  sourceType: api
  releaseStage: generally_available
- name: IP2Whois
  sourceDefinitionId: f23b7b7c-d705-49a3-9042-09add3b104a5
  dockerRepository: airbyte/source-ip2whois
  dockerImageTag: 0.1.0
  documentationUrl: https://docs.airbyte.com/integrations/sources/ip2whois
  sourceType: api
  releaseStage: alpha
- name: IBM Db2
  sourceDefinitionId: 447e0381-3780-4b46-bb62-00a4e3c8b8e2
  dockerRepository: airbyte/source-db2
  dockerImageTag: 0.1.16
  documentationUrl: https://docs.airbyte.com/integrations/sources/db2
  icon: db2.svg
  sourceType: database
  releaseStage: alpha
- name: Insightly
  sourceDefinitionId: 38f84314-fe6a-4257-97be-a8dcd942d693
  dockerRepository: airbyte/source-insightly
  dockerImageTag: 0.1.0
  documentationUrl: https://docs.airbyte.com/integrations/sources/insightly
  sourceType: api
  releaseStage: alpha
- name: Instagram
  sourceDefinitionId: 6acf6b55-4f1e-4fca-944e-1a3caef8aba8
  dockerRepository: airbyte/source-instagram
  dockerImageTag: 1.0.0
  documentationUrl: https://docs.airbyte.com/integrations/sources/instagram
  icon: instagram.svg
  sourceType: api
  releaseStage: generally_available
- name: Intercom
  sourceDefinitionId: d8313939-3782-41b0-be29-b3ca20d8dd3a
  dockerRepository: airbyte/source-intercom
  dockerImageTag: 0.1.29
  documentationUrl: https://docs.airbyte.com/integrations/sources/intercom
  icon: intercom.svg
  sourceType: api
  releaseStage: generally_available
- name: Intruder
  sourceDefinitionId: 3d15163b-11d8-412f-b808-795c9b2c3a3a
  dockerRepository: airbyte/source-intruder
  dockerImageTag: 0.1.0
  documentationUrl: https://docs.airbyte.com/integrations/sources/intruder
  sourceType: api
  releaseStage: alpha
- name: Iterable
  sourceDefinitionId: 2e875208-0c0b-4ee4-9e92-1cb3156ea799
  dockerRepository: airbyte/source-iterable
  dockerImageTag: 0.1.22
  documentationUrl: https://docs.airbyte.com/integrations/sources/iterable
  icon: iterable.svg
  sourceType: api
  releaseStage: generally_available
- name: Jenkins
  sourceDefinitionId: d6f73702-d7a0-4e95-9758-b0fb1af0bfba
  dockerRepository: farosai/airbyte-jenkins-source
  dockerImageTag: 0.1.23
  documentationUrl: https://docs.airbyte.com/integrations/sources/jenkins
  icon: jenkins.svg
  sourceType: api
  releaseStage: alpha
- name: Jira
  sourceDefinitionId: 68e63de2-bb83-4c7e-93fa-a8a9051e3993
  dockerRepository: airbyte/source-jira
  dockerImageTag: 0.3.0
  documentationUrl: https://docs.airbyte.com/integrations/sources/jira
  icon: jira.svg
  sourceType: api
  releaseStage: alpha
- name: K6 Cloud
  sourceDefinitionId: e300ece7-b073-43a3-852e-8aff36a57f13
  dockerRepository: airbyte/source-k6-cloud
  dockerImageTag: 0.1.0
  documentationUrl: https://docs.airbyte.com/integrations/sources/k6-cloud
  sourceType: api
  releaseStage: alpha
- name: Kafka
  sourceDefinitionId: d917a47b-8537-4d0d-8c10-36a9928d4265
  dockerRepository: airbyte/source-kafka
  dockerImageTag: 0.2.2
  documentationUrl: https://docs.airbyte.com/integrations/sources/kafka
  icon: kafka.svg
  sourceType: database
  releaseStage: alpha
- name: Klarna
  sourceDefinitionId: 60c24725-00ae-490c-991d-55b78c3197e0
  dockerRepository: airbyte/source-klarna
  dockerImageTag: 0.1.0
  documentationUrl: https://docs.airbyte.com/integrations/sources/klarna
  sourceType: api
  releaseStage: alpha
- name: Klaviyo
  sourceDefinitionId: 95e8cffd-b8c4-4039-968e-d32fb4a69bde
  dockerRepository: airbyte/source-klaviyo
  dockerImageTag: 0.1.10
  documentationUrl: https://docs.airbyte.com/integrations/sources/klaviyo
  icon: klaviyo.svg
  sourceType: api
  releaseStage: generally_available
- name: Kyriba
  sourceDefinitionId: 547dc08e-ab51-421d-953b-8f3745201a8c
  dockerRepository: airbyte/source-kyriba
  dockerImageTag: 0.1.0
  documentationUrl: https://docs.airbyte.com/integrations/sources/kyriba
  sourceType: api
  releaseStage: alpha
- name: LaunchDarkly
  sourceDefinitionId: f96bb511-5e3c-48fc-b408-547953cd81a4
  dockerRepository: airbyte/source-launchdarkly
  dockerImageTag: 0.1.0
  documentationUrl: https://docs.airbyte.com/integrations/sources/launchdarkly
  sourceType: api
  releaseStage: alpha
- name: Lemlist
  sourceDefinitionId: 789f8e7a-2d28-11ec-8d3d-0242ac130003
  dockerRepository: airbyte/source-lemlist
  dockerImageTag: 0.1.1
  documentationUrl: https://docs.airbyte.com/integrations/sources/lemlist
  sourceType: api
  releaseStage: alpha
- name: Lever Hiring
  sourceDefinitionId: 3981c999-bd7d-4afc-849b-e53dea90c948
  dockerRepository: airbyte/source-lever-hiring
  dockerImageTag: 0.1.3
  documentationUrl: https://docs.airbyte.com/integrations/sources/lever-hiring
  icon: leverhiring.svg
  sourceType: api
  releaseStage: alpha
- name: LinkedIn Ads
  sourceDefinitionId: 137ece28-5434-455c-8f34-69dc3782f451
  dockerRepository: airbyte/source-linkedin-ads
  dockerImageTag: 0.1.12
  documentationUrl: https://docs.airbyte.com/integrations/sources/linkedin-ads
  icon: linkedin.svg
  sourceType: api
  releaseStage: generally_available
- name: LinkedIn Pages
  sourceDefinitionId: af54297c-e8f8-4d63-a00d-a94695acc9d3
  dockerRepository: airbyte/source-linkedin-pages
  dockerImageTag: 0.1.0
  documentationUrl: https://docs.airbyte.com/integrations/sources/linkedin-pages
  icon: linkedin.svg
  sourceType: api
  releaseStage: alpha
- name: Linnworks
  sourceDefinitionId: 7b86879e-26c5-4ef6-a5ce-2be5c7b46d1e
  dockerRepository: airbyte/source-linnworks
  dockerImageTag: 0.1.5
  documentationUrl: https://docs.airbyte.com/integrations/sources/linnworks
  icon: linnworks.svg
  sourceType: api
  releaseStage: alpha
- name: Lokalise
  sourceDefinitionId: 45e0b135-615c-40ac-b38e-e65b0944197f
  dockerRepository: airbyte/source-lokalise
  dockerImageTag: 0.1.0
  documentationUrl: https://docs.airbyte.com/integrations/sources/lokalise
  sourceType: api
  releaseStage: alpha
- name: Looker
  sourceDefinitionId: 00405b19-9768-4e0c-b1ae-9fc2ee2b2a8c
  dockerRepository: airbyte/source-looker
  dockerImageTag: 0.2.7
  documentationUrl: https://docs.airbyte.com/integrations/sources/looker
  icon: looker.svg
  sourceType: api
  releaseStage: alpha
- name: Mailchimp
  sourceDefinitionId: b03a9f3e-22a5-11eb-adc1-0242ac120002
  dockerRepository: airbyte/source-mailchimp
  dockerImageTag: 0.2.15
  documentationUrl: https://docs.airbyte.com/integrations/sources/mailchimp
  icon: mailchimp.svg
  sourceType: api
  releaseStage: generally_available
- name: Mailjet Mail
  sourceDefinitionId: 56582331-5de2-476b-b913-5798de77bbdf
  dockerRepository: airbyte/source-mailjet-mail
  dockerImageTag: 0.1.0
  documentationUrl: https://docs.airbyte.com/integrations/sources/mailjet-mail
  sourceType: api
  releaseStage: alpha
- name: Mailjet SMS
  sourceDefinitionId: 6ec2acea-7fd1-4378-b403-41a666e0c028
  dockerRepository: airbyte/source-mailjet-sms
  dockerImageTag: 0.1.0
  documentationUrl: https://docs.airbyte.com/integrations/sources/mailjet-sms
  sourceType: api
  releaseStage: alpha
- name: MailerLite
  sourceDefinitionId: dc3b9003-2432-4e93-a7f4-4620b0f14674
  dockerRepository: airbyte/source-mailerlite
  dockerImageTag: 0.1.0
  documentationUrl: https://docs.airbyte.com/integrations/sources/mailerlite
  sourceType: api
  releaseStage: alpha
- name: MailerSend
  sourceDefinitionId: 2707d529-3c04-46eb-9c7e-40d4038df6f7
  dockerRepository: airbyte/source-mailersend
  dockerImageTag: 0.1.0
  documentationUrl: https://docs.airbyte.com/integrations/sources/mailersend
  sourceType: api
  releaseStage: alpha
- name: Mailgun
  sourceDefinitionId: 5b9cb09e-1003-4f9c-983d-5779d1b2cd51
  dockerRepository: airbyte/source-mailgun
  dockerImageTag: 0.1.0
  documentationUrl: https://docs.airbyte.com/integrations/sources/mailgun
  icon: mailgun.svg
  sourceType: api
  releaseStage: alpha
- name: Marketo
  sourceDefinitionId: 9e0556f4-69df-4522-a3fb-03264d36b348
  dockerRepository: airbyte/source-marketo
  dockerImageTag: 0.1.11
  documentationUrl: https://docs.airbyte.com/integrations/sources/marketo
  icon: marketo.svg
  sourceType: api
  releaseStage: generally_available
- name: Metabase
  sourceDefinitionId: c7cb421b-942e-4468-99ee-e369bcabaec5
  dockerRepository: airbyte/source-metabase
  dockerImageTag: 0.2.0
  documentationUrl: https://docs.airbyte.com/integrations/sources/metabase
  icon: metabase.svg
  sourceType: api
  releaseStage: alpha
- name: Microsoft SQL Server (MSSQL)
  sourceDefinitionId: b5ea17b1-f170-46dc-bc31-cc744ca984c1
  dockerRepository: airbyte/source-mssql
  dockerImageTag: 0.4.25
  documentationUrl: https://docs.airbyte.com/integrations/sources/mssql
  icon: mssql.svg
  sourceType: database
  releaseStage: alpha
- name: Microsoft teams
  sourceDefinitionId: eaf50f04-21dd-4620-913b-2a83f5635227
  dockerRepository: airbyte/source-microsoft-teams
  dockerImageTag: 0.2.5
  documentationUrl: https://docs.airbyte.com/integrations/sources/microsoft-teams
  icon: microsoft-teams.svg
  sourceType: api
  releaseStage: alpha
- name: Microsoft Dataverse
  sourceDefinitionId: 9220e3de-3b60-4bb2-a46f-046d59ea235a
  dockerRepository: airbyte/source-microsoft-dataverse
  dockerImageTag: 0.1.0
  documentationUrl: https://docs.airbyte.com/integrations/sources/microsoft-dataverse
  sourceType: api
  releaseStage: alpha
- name: Mixpanel
  sourceDefinitionId: 12928b32-bf0a-4f1e-964f-07e12e37153a
  dockerRepository: airbyte/source-mixpanel
  dockerImageTag: 0.1.29
  documentationUrl: https://docs.airbyte.com/integrations/sources/mixpanel
  icon: mixpanel.svg
  sourceType: api
  releaseStage: generally_available
- name: Monday
  sourceDefinitionId: 80a54ea2-9959-4040-aac1-eee42423ec9b
  dockerRepository: airbyte/source-monday
  dockerImageTag: 0.1.4
  documentationUrl: https://docs.airbyte.com/integrations/sources/monday
  icon: monday.svg
  sourceType: api
  releaseStage: alpha
- name: MongoDb
  sourceDefinitionId: b2e713cd-cc36-4c0a-b5bd-b47cb8a0561e
  dockerRepository: airbyte/source-mongodb-v2
  dockerImageTag: 0.1.19
  documentationUrl: https://docs.airbyte.com/integrations/sources/mongodb-v2
  icon: mongodb.svg
  sourceType: database
  releaseStage: alpha
- name: My Hours
  sourceDefinitionId: 722ba4bf-06ec-45a4-8dd5-72e4a5cf3903
  dockerRepository: airbyte/source-my-hours
  dockerImageTag: 0.1.1
  documentationUrl: https://docs.airbyte.com/integrations/sources/my-hours
  icon: my-hours.svg
  sourceType: api
  releaseStage: alpha
- name: MySQL
  sourceDefinitionId: 435bb9a5-7887-4809-aa58-28c27df0d7ad
  dockerRepository: airbyte/source-mysql
  dockerImageTag: 1.0.14
  documentationUrl: https://docs.airbyte.com/integrations/sources/mysql
  icon: mysql.svg
  sourceType: database
  releaseStage: beta
- name: n8n
  sourceDefinitionId: 4a961f66-5e99-4430-8320-a73afe52f7a2
  dockerRepository: airbyte/source-n8n
  dockerImageTag: 0.1.0
  documentationUrl: https://docs.airbyte.com/integrations/sources/n8n
  sourceType: api
  releaseStage: alpha
- name: NASA
  sourceDefinitionId: 1a8667d7-7978-43cd-ba4d-d32cbd478971
  dockerRepository: airbyte/source-nasa
  dockerImageTag: 0.1.0
  documentationUrl: https://docs.airbyte.com/integrations/sources/nasa
  icon: nasa.svg
  sourceType: api
  releaseStage: alpha
- name: Netsuite
  sourceDefinitionId: 4f2f093d-ce44-4121-8118-9d13b7bfccd0
  dockerRepository: airbyte/source-netsuite
  dockerImageTag: 0.1.1
  documentationUrl: https://docs.airbyte.com/integrations/sources/netsuite
  sourceType: api
  releaseStage: alpha
- name: News API
  sourceDefinitionId: df38991e-f35b-4af2-996d-36817f614587
  dockerRepository: airbyte/source-news-api
  dockerImageTag: 0.1.0
  documentationUrl: https://docs.airbyte.com/integrations/sources/news-api
  sourceType: api
  releaseStage: alpha
- name: Newsdata
  sourceDefinitionId: 60bd11d8-2632-4daa-a688-b47336d32093
  dockerRepository: airbyte/source-newsdata
  dockerImageTag: 0.1.0
  documentationUrl: https://docs.airbyte.com/integrations/sources/newsdata
  sourceType: api
  releaseStage: alpha
- name: Notion
  sourceDefinitionId: 6e00b415-b02e-4160-bf02-58176a0ae687
  dockerRepository: airbyte/source-notion
  dockerImageTag: 0.1.10
  documentationUrl: https://docs.airbyte.com/integrations/sources/notion
  icon: notion.svg
  sourceType: api
  releaseStage: generally_available
- name: New York Times
  sourceDefinitionId: 0fae6a9a-04eb-44d4-96e1-e02d3dbc1d83
  dockerRepository: airbyte/source-nytimes
  dockerImageTag: 0.1.0
  documentationUrl: https://docs.airbyte.com/integrations/sources/nytimes
  icon: nytimes.svg
  sourceType: api
  releaseStage: alpha
- name: Okta
  sourceDefinitionId: 1d4fdb25-64fc-4569-92da-fcdca79a8372
  dockerRepository: airbyte/source-okta
  dockerImageTag: 0.1.13
  documentationUrl: https://docs.airbyte.com/integrations/sources/okta
  icon: okta.svg
  sourceType: api
  releaseStage: alpha
- name: Omnisend
  sourceDefinitionId: e7f0c5e2-4815-48c4-90cf-f47124209835
  dockerRepository: airbyte/source-omnisend
  dockerImageTag: 0.1.0
  documentationUrl: https://docs.airbyte.com/integrations/sources/omnisend
  sourceType: api
  releaseStage: alpha
- name: OneSignal
  sourceDefinitionId: bb6afd81-87d5-47e3-97c4-e2c2901b1cf8
  dockerRepository: airbyte/source-onesignal
  dockerImageTag: 0.1.2
  documentationUrl: https://docs.airbyte.com/integrations/sources/onesignal
  icon: onesignal.svg
  sourceType: api
  releaseStage: alpha
- name: OpenWeather
  sourceDefinitionId: d8540a80-6120-485d-b7d6-272bca477d9b
  dockerRepository: airbyte/source-openweather
  dockerImageTag: 0.1.6
  documentationUrl: https://docs.airbyte.com/integrations/sources/openweather
  sourceType: api
  releaseStage: alpha
- name: Oracle DB
  sourceDefinitionId: b39a7370-74c3-45a6-ac3a-380d48520a83
  dockerRepository: airbyte/source-oracle
  dockerImageTag: 0.3.21
  documentationUrl: https://docs.airbyte.com/integrations/sources/oracle
  icon: oracle.svg
  sourceType: database
  releaseStage: alpha
- name: Orb
  sourceDefinitionId: 7f0455fb-4518-4ec0-b7a3-d808bf8081cc
  dockerRepository: airbyte/source-orb
  dockerImageTag: 0.1.4
  documentationUrl: https://docs.airbyte.com/integrations/sources/orb
  icon: orb.svg
  sourceType: api
  releaseStage: alpha
- name: Orbit
  sourceDefinitionId: 95bcc041-1d1a-4c2e-8802-0ca5b1bfa36a
  dockerRepository: airbyte/source-orbit
  dockerImageTag: 0.1.1
  documentationUrl: https://docs.airbyte.com/integrations/sources/orbit
  icon: orbit.svg
  sourceType: api
  releaseStage: alpha
- name: Oura
  sourceDefinitionId: 2bf6c581-bec5-4e32-891d-de33036bd631
  dockerRepository: airbyte/source-oura
  dockerImageTag: 0.1.0
  documentationUrl: https://docs.airbyte.com/integrations/sources/oura
  sourceType: api
  releaseStage: alpha
- name: Outreach
  sourceDefinitionId: 3490c201-5d95-4783-b600-eaf07a4c7787
  dockerRepository: airbyte/source-outreach
  dockerImageTag: 0.1.2
  documentationUrl: https://docs.airbyte.com/integrations/sources/outreach
  icon: outreach.svg
  sourceType: api
  releaseStage: alpha
- name: Pardot
  sourceDefinitionId: ad15c7ba-72a7-440b-af15-b9a963dc1a8a
  dockerRepository: airbyte/source-pardot
  dockerImageTag: 0.1.0
  documentationUrl: https://docs.airbyte.com/integrations/sources/pardot
  sourceType: api
  releaseStage: alpha
- name: PagerDuty
  sourceDefinitionId: 2817b3f0-04e4-4c7a-9f32-7a5e8a83db95
  dockerRepository: farosai/airbyte-pagerduty-source
  dockerImageTag: 0.1.23
  documentationUrl: https://docs.airbyte.com/integrations/sources/pagerduty
  icon: pagerduty.svg
  sourceType: api
  releaseStage: alpha
- name: PartnerStack
  sourceDefinitionId: d30fb809-6456-484d-8e2c-ee12e0f6888d
  dockerRepository: airbyte/source-partnerstack
  dockerImageTag: 0.1.0
  documentationUrl: https://docs.airbyte.com/integrations/sources/partnerstack
  sourceType: api
  releaseStage: alpha
- name: Paypal Transaction
  sourceDefinitionId: d913b0f2-cc51-4e55-a44c-8ba1697b9239
  dockerRepository: airbyte/source-paypal-transaction
  dockerImageTag: 0.1.10
  documentationUrl: https://docs.airbyte.com/integrations/sources/paypal-transaction
  icon: paypal.svg
  sourceType: api
  releaseStage: generally_available
- name: Paystack
  sourceDefinitionId: 193bdcb8-1dd9-48d1-aade-91cadfd74f9b
  dockerRepository: airbyte/source-paystack
  dockerImageTag: 0.1.1
  documentationUrl: https://docs.airbyte.com/integrations/sources/paystack
  icon: paystack.svg
  sourceType: api
  releaseStage: alpha
- name: PersistIq
  sourceDefinitionId: 3052c77e-8b91-47e2-97a0-a29a22794b4b
  dockerRepository: airbyte/source-persistiq
  dockerImageTag: 0.1.0
  documentationUrl: https://docs.airbyte.com/integrations/sources/persistiq
  icon: persistiq.svg
  sourceType: api
  releaseStage: alpha
- name: Pexels API
  sourceDefinitionId: 69d9eb65-8026-47dc-baf1-e4bf67901fd6
  dockerRepository: airbyte/source-pexels-api
  dockerImageTag: 0.1.0
  documentationUrl: https://docs.airbyte.com/integrations/sources/pexels-api
  sourceType: api
  releaseStage: alpha
- name: Pinterest
  sourceDefinitionId: 5cb7e5fe-38c2-11ec-8d3d-0242ac130003
  dockerRepository: airbyte/source-pinterest
  dockerImageTag: 0.1.9
  documentationUrl: https://docs.airbyte.com/integrations/sources/pinterest
  icon: pinterest.svg
  sourceType: api
  releaseStage: generally_available
- name: Pipedrive
  sourceDefinitionId: d8286229-c680-4063-8c59-23b9b391c700
  dockerRepository: airbyte/source-pipedrive
  dockerImageTag: 0.1.13
  documentationUrl: https://docs.airbyte.com/integrations/sources/pipedrive
  icon: pipedrive.svg
  sourceType: api
  releaseStage: alpha
- name: Pivotal Tracker
  sourceDefinitionId: d60f5393-f99e-4310-8d05-b1876820f40e
  dockerRepository: airbyte/source-pivotal-tracker
  dockerImageTag: 0.1.0
  documentationUrl: https://docs.airbyte.com/integrations/sources/pivotal-tracker
  sourceType: api
  releaseStage: alpha
- name: Plaid
  sourceDefinitionId: ed799e2b-2158-4c66-8da4-b40fe63bc72a
  dockerRepository: airbyte/source-plaid
  dockerImageTag: 0.3.2
  documentationUrl: https://docs.airbyte.com/integrations/sources/plaid
  icon: plaid.svg
  sourceType: api
  releaseStage: alpha
- name: Plausible
  sourceDefinitionId: 603ba446-3d75-41d7-92f3-aba901f8b897
  dockerRepository: airbyte/source-plausible
  dockerImageTag: 0.1.0
  documentationUrl: https://docs.airbyte.com/integrations/sources/plausible
  icon: plausible.svg
  sourceType: api
  releaseStage: alpha
- name: Pocket
  sourceDefinitionId: b0dd65f1-081f-4731-9c51-38e9e6aa0ebf
  dockerRepository: airbyte/source-pocket
  dockerImageTag: 0.1.0
  documentationUrl: https://docs.airbyte.com/integrations/sources/pocket
  icon: pocket.svg
  sourceType: api
  releaseStage: alpha
- name: PokeAPI
  sourceDefinitionId: 6371b14b-bc68-4236-bfbd-468e8df8e968
  dockerRepository: airbyte/source-pokeapi
  dockerImageTag: 0.1.5
  documentationUrl: https://docs.airbyte.com/integrations/sources/pokeapi
  icon: pokeapi.svg
  sourceType: api
  releaseStage: alpha
- name: Polygon Stock API
  sourceDefinitionId: 5807d72f-0abc-49f9-8fa5-ae820007032b
  dockerRepository: airbyte/source-polygon-stock-api
  dockerImageTag: 0.1.0
  documentationUrl: https://docs.airbyte.com/integrations/sources/polygon-stock-api
  sourceType: api
  releaseStage: alpha
- name: PostHog
  sourceDefinitionId: af6d50ee-dddf-4126-a8ee-7faee990774f
  dockerRepository: airbyte/source-posthog
  dockerImageTag: 0.1.7
  documentationUrl: https://docs.airbyte.com/integrations/sources/posthog
  icon: posthog.svg
  sourceType: api
  releaseStage: alpha
- name: Postgres
  sourceDefinitionId: decd338e-5647-4c0b-adf4-da0e75f5a750
  dockerRepository: airbyte/source-postgres
  dockerImageTag: 1.0.28
  documentationUrl: https://docs.airbyte.com/integrations/sources/postgres
  icon: postgresql.svg
  sourceType: database
  releaseStage: generally_available
- name: Postmark App
  sourceDefinitionId: cde75ca1-1e28-4a0f-85bb-90c546de9f1f
  dockerRepository: airbyte/source-postmarkapp
  dockerImageTag: 0.1.0
  documentationUrl: https://docs.airbyte.com/integrations/sources/postmarkapp
  sourceType: api
  releaseStage: alpha
- name: PrestaShop
  sourceDefinitionId: d60a46d4-709f-4092-a6b7-2457f7d455f5
  dockerRepository: airbyte/source-prestashop
  dockerImageTag: 0.3.0
  documentationUrl: https://docs.airbyte.com/integrations/sources/prestashop
  icon: prestashop.svg
  sourceType: api
  releaseStage: beta
- name: Primetric
  sourceDefinitionId: f636c3c6-4077-45ac-b109-19fc62a283c1
  dockerRepository: airbyte/source-primetric
  dockerImageTag: 0.1.0
  documentationUrl: https://docs.airbyte.com/integrations/sources/primetric
  icon: primetric.svg
  sourceType: api
  releaseStage: alpha
- name: Public APIs
  sourceDefinitionId: a4617b39-3c14-44cd-a2eb-6e720f269235
  dockerRepository: airbyte/source-public-apis
  dockerImageTag: 0.1.0
  documentationUrl: https://docs.airbyte.com/integrations/sources/public-apis
  sourceType: api
  releaseStage: alpha
- name: Punk API
  sourceDefinitionId: dbe9b7ae-7b46-4e44-a507-02a343cf7230
  dockerRepository: airbyte/source-punk-api
  dockerImageTag: 0.1.0
  documentationUrl: https://docs.airbyte.com/integrations/sources/punk-api
  sourceType: api
  releaseStage: alpha
- name: PyPI
  sourceDefinitionId: 88ecd3a8-5f5b-11ed-9b6a-0242ac120002
  dockerRepository: airbyte/source-pypi
  dockerImageTag: 0.1.0
  documentationUrl: https://docs.airbyte.com/integrations/sources/pypi
  sourceType: api
  releaseStage: alpha
- name: Qonto
  sourceDefinitionId: f7c0b910-5f66-11ed-9b6a-0242ac120002
  dockerRepository: airbyte/source-qonto
  dockerImageTag: 0.1.0
  documentationUrl: https://docs.airbyte.com/integrations/sources/public-qonto
  sourceType: api
  releaseStage: alpha
- name: Qualaroo
  sourceDefinitionId: b08e4776-d1de-4e80-ab5c-1e51dad934a2
  dockerRepository: airbyte/source-qualaroo
  dockerImageTag: 0.1.2
  documentationUrl: https://docs.airbyte.com/integrations/sources/qualaroo
  icon: qualaroo.svg
  sourceType: api
  releaseStage: alpha
- name: QuickBooks
  sourceDefinitionId: 29b409d9-30a5-4cc8-ad50-886eb846fea3
  dockerRepository: airbyte/source-quickbooks-singer
  dockerImageTag: 0.1.5
  documentationUrl: https://docs.airbyte.com/integrations/sources/quickbooks-singer
  icon: qb.svg
  sourceType: api
  releaseStage: alpha
- name: Recharge
  sourceDefinitionId: 45d2e135-2ede-49e1-939f-3e3ec357a65e
  dockerRepository: airbyte/source-recharge
  dockerImageTag: 0.2.4
  documentationUrl: https://docs.airbyte.com/integrations/sources/recharge
  icon: recharge.svg
  sourceType: api
  releaseStage: generally_available
- name: Recreation
  sourceDefinitionId: 25d7535d-91e0-466a-aa7f-af81578be277
  dockerRepository: airbyte/source-recreation
  dockerImageTag: 0.1.0
  documentationUrl: https://docs.airbyte.com/integrations/sources/recreation
  icon: recreation.svg
  sourceType: api
  releaseStage: alpha
- name: Recruitee
  sourceDefinitionId: 3b046ac7-d8d3-4eb3-b122-f96b2a16d8a8
  dockerRepository: airbyte/source-recruitee
  dockerImageTag: 0.1.0
  documentationUrl: https://docs.airbyte.com/integrations/sources/recruitee
  sourceType: api
  releaseStage: alpha
- name: Recurly
  sourceDefinitionId: cd42861b-01fc-4658-a8ab-5d11d0510f01
  dockerRepository: airbyte/source-recurly
  dockerImageTag: 0.4.1
  documentationUrl: https://docs.airbyte.com/integrations/sources/recurly
  icon: recurly.svg
  sourceType: api
  releaseStage: alpha
- name: Redshift
  sourceDefinitionId: e87ffa8e-a3b5-f69c-9076-6011339de1f6
  dockerRepository: airbyte/source-redshift
  dockerImageTag: 0.3.15
  documentationUrl: https://docs.airbyte.com/integrations/sources/redshift
  icon: redshift.svg
  sourceType: database
  releaseStage: alpha
- name: Reply.io
  sourceDefinitionId: 8cc6537e-f8a6-423c-b960-e927af76116e
  dockerRepository: airbyte/source-reply-io
  dockerImageTag: 0.1.0
  documentationUrl: https://docs.airbyte.com/integrations/sources/reply-io
  sourceType: api
  releaseStage: alpha
- name: Retently
  sourceDefinitionId: db04ecd1-42e7-4115-9cec-95812905c626
  dockerRepository: airbyte/source-retently
  dockerImageTag: 0.1.2
  documentationUrl: https://docs.airbyte.com/integrations/sources/retently
  icon: retently.svg
  sourceType: api
  releaseStage: alpha
- name: RD Station Marketing
  sourceDefinitionId: fb141f29-be2a-450b-a4f2-2cd203a00f84
  dockerRepository: airbyte/source-rd-station-marketing
  dockerImageTag: 0.1.0
  documentationUrl: https://docs.airbyte.com/integrations/sources/rd-station-marketing
  sourceType: api
  releaseStage: alpha
- name: RKI Covid
  sourceDefinitionId: d78e5de0-aa44-4744-aa4f-74c818ccfe19
  dockerRepository: airbyte/source-rki-covid
  dockerImageTag: 0.1.1
  documentationUrl: https://docs.airbyte.com/integrations/sources/rki-covid
  sourceType: api
  releaseStage: alpha
- name: RSS
  sourceDefinitionId: 0efee448-6948-49e2-b786-17db50647908
  dockerRepository: airbyte/source-rss
  dockerImageTag: 0.1.0
  documentationUrl: https://docs.airbyte.com/integrations/sources/rss
  icon: rss.svg
- name: Rocket.chat
  sourceDefinitionId: 921d9608-3915-450b-8078-0af18801ea1b
  dockerRepository: airbyte/source-rocket-chat
  dockerImageTag: 0.1.0
  documentationUrl: https://docs.airbyte.com/integrations/sources/rocket-chat
  icon: rocket-chat.svg
  sourceType: api
  releaseStage: alpha
- name: S3
  sourceDefinitionId: 69589781-7828-43c5-9f63-8925b1c1ccc2
  dockerRepository: airbyte/source-s3
  dockerImageTag: 0.1.26
  documentationUrl: https://docs.airbyte.com/integrations/sources/s3
  icon: s3.svg
  sourceType: file
  releaseStage: generally_available
- name: SalesLoft
  sourceDefinitionId: 41991d12-d4b5-439e-afd0-260a31d4c53f
  dockerRepository: airbyte/source-salesloft
  dockerImageTag: 0.1.3
  documentationUrl: https://docs.airbyte.com/integrations/sources/salesloft
  icon: salesloft.svg
  sourceType: api
  releaseStage: alpha
- name: Salesforce
  sourceDefinitionId: b117307c-14b6-41aa-9422-947e34922962
  dockerRepository: airbyte/source-salesforce
  dockerImageTag: 1.0.27
  documentationUrl: https://docs.airbyte.com/integrations/sources/salesforce
  icon: salesforce.svg
  sourceType: api
  releaseStage: generally_available
- name: SAP Fieldglass
  sourceDefinitionId: ec5f3102-fb31-4916-99ae-864faf8e7e25
  dockerRepository: airbyte/source-sap-fieldglass
  dockerImageTag: 0.1.0
  documentationUrl: https://docs.airbyte.com/integrations/sources/sap-fieldglass
  sourceType: api
  releaseStage: alpha
- name: SearchMetrics
  sourceDefinitionId: 8d7ef552-2c0f-11ec-8d3d-0242ac130003
  dockerRepository: airbyte/source-search-metrics
  dockerImageTag: 0.1.1
  documentationUrl: https://docs.airbyte.com/integrations/sources/search-metrics
  icon: searchmetrics.svg
  sourceType: api
  releaseStage: alpha
- name: Secoda
  sourceDefinitionId: da9fc6b9-8059-4be0-b204-f56e22e4d52d
  dockerRepository: airbyte/source-secoda
  dockerImageTag: 0.1.0
  documentationUrl: https://docs.airbyte.com/integrations/sources/secoda
  sourceType: api
  releaseStage: alpha
- name: Sendgrid
  sourceDefinitionId: fbb5fbe2-16ad-4cf4-af7d-ff9d9c316c87
  dockerRepository: airbyte/source-sendgrid
  dockerImageTag: 0.2.16
  documentationUrl: https://docs.airbyte.com/integrations/sources/sendgrid
  icon: sendgrid.svg
  sourceType: api
  releaseStage: beta
- name: Senseforce
  sourceDefinitionId: 39de93cb-1511-473e-a673-5cbedb9436af
  dockerRepository: airbyte/source-senseforce
  dockerImageTag: 0.1.0
  documentationUrl: https://docs.airbyte.com/integrations/sources/senseforce
  icon: senseforce.svg
  sourceType: api
  releaseStage: alpha
- name: Sendinblue
  sourceDefinitionId: 2e88fa20-a2f6-43cc-bba6-98a0a3f244fb
  dockerRepository: airbyte/source-sendinblue
  dockerImageTag: 0.1.0
  documentationUrl: https://docs.airbyte.com/integrations/sources/sendinblue
  sourceType: api
  releaseStage: alpha
- name: Shopify
  sourceDefinitionId: 9da77001-af33-4bcd-be46-6252bf9342b9
  dockerRepository: airbyte/source-shopify
  dockerImageTag: 0.2.0
  documentationUrl: https://docs.airbyte.com/integrations/sources/shopify
  icon: shopify.svg
  sourceType: api
  releaseStage: alpha
- name: Short.io
  sourceDefinitionId: 2fed2292-5586-480c-af92-9944e39fe12d
  dockerRepository: airbyte/source-shortio
  dockerImageTag: 0.1.3
  documentationUrl: https://docs.airbyte.com/integrations/sources/shortio
  icon: short.svg
  sourceType: api
  releaseStage: alpha
- name: Slack
  sourceDefinitionId: c2281cee-86f9-4a86-bb48-d23286b4c7bd
  dockerRepository: airbyte/source-slack
  dockerImageTag: 0.1.19
  documentationUrl: https://docs.airbyte.com/integrations/sources/slack
  icon: slack.svg
  sourceType: api
  releaseStage: generally_available
- name: Smaily
  sourceDefinitionId: 781f8b1d-4e20-4842-a2c3-cd9b119d65fa
  dockerRepository: airbyte/source-smaily
  dockerImageTag: 0.1.0
  documentationUrl: https://docs.airbyte.com/integrations/sources/smaily
  sourceType: api
  releaseStage: alpha
- name: SmartEngage
  sourceDefinitionId: 21cc4a17-a011-4485-8a3e-e2341a91ab9f
  dockerRepository: airbyte/source-smartengage
  dockerImageTag: 0.1.0
  documentationUrl: https://docs.airbyte.com/integrations/sources/smartengage
  sourceType: api
  releaseStage: alpha
- name: Smartsheets
  sourceDefinitionId: 374ebc65-6636-4ea0-925c-7d35999a8ffc
  dockerRepository: airbyte/source-smartsheets
  dockerImageTag: 0.1.12
  documentationUrl: https://docs.airbyte.com/integrations/sources/smartsheets
  icon: smartsheet.svg
  sourceType: api
  releaseStage: beta
- name: Snapchat Marketing
  sourceDefinitionId: 200330b2-ea62-4d11-ac6d-cfe3e3f8ab2b
  dockerRepository: airbyte/source-snapchat-marketing
  dockerImageTag: 0.1.8
  documentationUrl: https://docs.airbyte.com/integrations/sources/snapchat-marketing
  icon: snapchat.svg
  sourceType: api
  releaseStage: generally_available
- name: Snowflake
  sourceDefinitionId: e2d65910-8c8b-40a1-ae7d-ee2416b2bfa2
  dockerRepository: airbyte/source-snowflake
  dockerImageTag: 0.1.26
  documentationUrl: https://docs.airbyte.com/integrations/sources/snowflake
  icon: snowflake.svg
  sourceType: database
  releaseStage: alpha
- name: Sonar Cloud
  sourceDefinitionId: 3ab1d7d0-1577-4ab9-bcc4-1ff6a4c2c9f2
  dockerRepository: airbyte/source-sonar-cloud
  dockerImageTag: 0.1.0
  documentationUrl: https://docs.airbyte.com/integrations/sources/sonar-cloud
  sourceType: api
  releaseStage: alpha
- name: SpaceX API
  sourceDefinitionId: 62235e65-af7a-4138-9130-0bda954eb6a8
  dockerRepository: airbyte/source-spacex-api
  dockerImageTag: 0.1.0
  documentationUrl: https://docs.airbyte.com/integrations/sources/spacex-api
  sourceType: api
  releaseStage: alpha
- name: Square
  sourceDefinitionId: 77225a51-cd15-4a13-af02-65816bd0ecf4
  dockerRepository: airbyte/source-square
  dockerImageTag: 0.1.4
  documentationUrl: https://docs.airbyte.com/integrations/sources/square
  icon: square.svg
  sourceType: api
  releaseStage: alpha
- sourceDefinitionId: 7a4327c4-315a-11ec-8d3d-0242ac130003
  name: Strava
  dockerRepository: airbyte/source-strava
  dockerImageTag: 0.1.2
  documentationUrl: https://docs.airbyte.com/integrations/sources/strava
  icon: strava.svg
  sourceType: api
  releaseStage: alpha
- name: Statuspage
  sourceDefinitionId: 74cbd708-46c3-4512-9c93-abd5c3e9a94d
  dockerRepository: airbyte/source-statuspage
  dockerImageTag: 0.1.0
  documentationUrl: https://docs.airbyte.com/integrations/sources/statuspage
  sourceType: api
  releaseStage: alpha
- name: Stripe
  sourceDefinitionId: e094cb9a-26de-4645-8761-65c0c425d1de
  dockerRepository: airbyte/source-stripe
  dockerImageTag: 0.1.40
  documentationUrl: https://docs.airbyte.com/integrations/sources/stripe
  icon: stripe.svg
  sourceType: api
  releaseStage: generally_available
- name: SurveyCTO
  sourceDefinitionId: dd4632f4-15e0-4649-9b71-41719fb1fdee
  dockerRepository: airbyte/source-surveycto
  dockerImageTag: 0.1.0
  documentationUrl: https://docs.airbyte.com/integrations/sources/surveycto
  sourceType: api
  releaseStage: alpha
- name: SurveyMonkey
  sourceDefinitionId: badc5925-0485-42be-8caa-b34096cb71b5
  dockerRepository: airbyte/source-surveymonkey
  dockerImageTag: 0.1.13
  documentationUrl: https://docs.airbyte.com/integrations/sources/surveymonkey
  icon: surveymonkey.svg
  sourceType: api
  releaseStage: generally_available
- name: SurveySparrow
  sourceDefinitionId: 4a4d887b-0f2d-4b33-ab7f-9b01b9072804
  dockerRepository: airbyte/source-survey-sparrow
  dockerImageTag: 0.1.0
  documentationUrl: https://docs.airbyte.com/integrations/sources/survey-sparrow
  sourceType: api
  releaseStage: alpha
- name: TalkDesk Explore
  sourceDefinitionId: f00d2cf4-3c28-499a-ba93-b50b6f26359e
  dockerRepository: airbyte/source-talkdesk-explore
  dockerImageTag: 0.1.0
  documentationUrl: https://docs.airbyte.com/integrations/sources/talkdesk-explore
  icon: talkdesk-explore.svg
  sourceType: api
  releaseStage: alpha
- name: Tempo
  sourceDefinitionId: d1aa448b-7c54-498e-ad95-263cbebcd2db
  dockerRepository: airbyte/source-tempo
  dockerImageTag: 0.3.0
  documentationUrl: https://docs.airbyte.com/integrations/sources/tempo
  icon: tempo.svg
  sourceType: api
  releaseStage: beta
- name: TiDB
  sourceDefinitionId: 0dad1a35-ccf8-4d03-b73e-6788c00b13ae
  dockerRepository: airbyte/source-tidb
  dockerImageTag: 0.2.1
  documentationUrl: https://docs.airbyte.com/integrations/sources/tidb
  icon: tidb.svg
  sourceType: database
  releaseStage: alpha
- name: TikTok Marketing
  sourceDefinitionId: 4bfac00d-ce15-44ff-95b9-9e3c3e8fbd35
  dockerRepository: airbyte/source-tiktok-marketing
  dockerImageTag: 0.1.17
  documentationUrl: https://docs.airbyte.com/integrations/sources/tiktok-marketing
  icon: tiktok.svg
  sourceType: api
  releaseStage: generally_available
- name: Timely
  sourceDefinitionId: bc617b5f-1b9e-4a2d-bebe-782fd454a771
  dockerRepository: airbyte/source-timely
  dockerImageTag: 0.1.0
  documentationUrl: https://docs.airbyte.com/integrations/sources/timely
  icon: timely.svg
  sourceType: api
  releaseStage: alpha
- name: TMDb
  sourceDefinitionId: 6240848f-f795-45eb-8f5e-c7542822fc03
  dockerRepository: airbyte/source-tmdb
  dockerImageTag: 0.1.0
  documentationUrl: https://docs.airbyte.com/integrations/sources/tmdb
  sourceType: api
  releaseStage: alpha
- name: Toggl
  sourceDefinitionId: 7e7c844f-2300-4342-b7d3-6dd7992593cd
  dockerRepository: airbyte/source-toggl
  dockerImageTag: 0.1.0
  documentationUrl: https://docs.airbyte.com/integrations/sources/toggl
  sourceType: api
  releaseStage: alpha
- name: The Guardian API
  sourceDefinitionId: d42bd69f-6bf0-4d0b-9209-16231af07a92
  dockerRepository: airbyte/source-the-guardian-api
  dockerImageTag: 0.1.0
  documentationUrl: https://docs.airbyte.com/integrations/sources/the-guardian-api
  sourceType: api
  releaseStage: alpha
- name: TPLcentral
  sourceDefinitionId: f9b6c538-ee12-42fe-8d4b-0c10f5955417
  dockerRepository: airbyte/source-tplcentral
  dockerImageTag: 0.1.1
  documentationUrl: https://docs.airbyte.com/integrations/sources/tplcentral
  sourceType: api
  releaseStage: alpha
- name: Trello
  sourceDefinitionId: 8da67652-004c-11ec-9a03-0242ac130003
  dockerRepository: airbyte/source-trello
  dockerImageTag: 0.1.6
  documentationUrl: https://docs.airbyte.com/integrations/sources/trello
  icon: trelllo.svg
  sourceType: api
  releaseStage: alpha
- name: TVMaze Schedule
  sourceDefinitionId: bd14b08f-9f43-400f-b2b6-7248b5c72561
  dockerRepository: airbyte/source-tvmaze-schedule
  dockerImageTag: 0.1.0
  documentationUrl: https://docs.airbyte.com/integrations/sources/tvmaze-schedule
  icon: trelllo.svg
  sourceType: api
  releaseStage: alpha
- name: Twilio
  sourceDefinitionId: b9dc6155-672e-42ea-b10d-9f1f1fb95ab1
  dockerRepository: airbyte/source-twilio
  dockerImageTag: 0.1.14
  documentationUrl: https://docs.airbyte.com/integrations/sources/twilio
  icon: twilio.svg
  sourceType: api
  releaseStage: generally_available
- name: Twilio Taskrouter
  sourceDefinitionId: 2446953b-b794-429b-a9b3-c821ba992a48
  dockerRepository: airbyte/source-twilio-taskrouter
  dockerImageTag: 0.1.0
  documentationUrl: https://docs.airbyte.com/integrations/sources/twilio-taskrouter
  icon: twilio.svg
  sourceType: api
  releaseStage: alpha
- name: Twitter
  sourceDefinitionId: d7fd4f40-5e5a-4b8b-918f-a73077f8c131
  dockerRepository: airbyte/source-twitter
  dockerImageTag: 0.1.0
  documentationUrl: https://docs.airbyte.com/integrations/sources/twitter
  sourceType: api
  releaseStage: alpha
- name: Tyntec SMS
  sourceDefinitionId: 3c0c3cd1-b3e0-464a-9090-d3ceb5f92346
  dockerRepository: airbyte/source-tyntec-sms
  dockerImageTag: 0.1.0
  documentationUrl: https://docs.airbyte.com/integrations/sources/tyntec-sms
  icon: tyntec.svg
  sourceType: api
  releaseStage: alpha
- name: Typeform
  sourceDefinitionId: e7eff203-90bf-43e5-a240-19ea3056c474
  dockerRepository: airbyte/source-typeform
  dockerImageTag: 0.1.9
  documentationUrl: https://docs.airbyte.com/integrations/sources/typeform
  icon: typeform.svg
  sourceType: api
  releaseStage: alpha
- name: US Census
  sourceDefinitionId: c4cfaeda-c757-489a-8aba-859fb08b6970
  dockerRepository: airbyte/source-us-census
  dockerImageTag: 0.1.2
  documentationUrl: https://docs.airbyte.com/integrations/sources/us-census
  icon: uscensus.svg
  sourceType: api
  releaseStage: alpha
- sourceDefinitionId: afa734e4-3571-11ec-991a-1e0031268139
  name: YouTube Analytics
  dockerRepository: airbyte/source-youtube-analytics
  dockerImageTag: 0.1.3
  documentationUrl: https://docs.airbyte.com/integrations/sources/youtube-analytics
  icon: youtube.svg
  sourceType: api
  releaseStage: beta
- sourceDefinitionId: 78752073-6d96-447d-8a93-2b6953f3c787
  name: YouTube Analytics Business
  dockerRepository: airbyte/source-youtube-analytics-business
  dockerImageTag: 0.1.0
  documentationUrl: https://docs.airbyte.com/integrations/sources/youtube-analytics-business
  icon: youtube.svg
  sourceType: api
  releaseStage: alpha
- name: Vantage
  sourceDefinitionId: 28ce1fbd-1e15-453f-aa9f-da6c4d928e92
  dockerRepository: airbyte/source-vantage
  dockerImageTag: 0.1.0
  documentationUrl: https://docs.airbyte.com/integrations/sources/vantage
  sourceType: api
  releaseStage: alpha
- name: VictorOps
  sourceDefinitionId: 7e20ce3e-d820-4327-ad7a-88f3927fd97a
  dockerRepository: farosai/airbyte-victorops-source
  dockerImageTag: 0.1.23
  documentationUrl: https://docs.airbyte.com/integrations/sources/victorops
  icon: victorops.svg
  sourceType: api
  releaseStage: alpha
- name: Visma E-conomic
  sourceDefinitionId: 42495935-95de-4f5c-ae08-8fac00f6b308
  dockerRepository: airbyte/source-visma-economic
  dockerImageTag: 0.1.0
  documentationUrl: https://docs.airbyte.com/integrations/sources/visma-economic
  sourceType: api
  releaseStage: alpha
- name: Vitally
  sourceDefinitionId: 6c6d8b0c-db35-4cd1-a7de-0ca8b080f5ac
  dockerRepository: airbyte/source-vitally
  dockerImageTag: 0.1.0
  documentationUrl: https://docs.airbyte.com/integrations/sources/vitally
  sourceType: api
  releaseStage: alpha
- name: Xero
  sourceDefinitionId: 6fd1e833-dd6e-45ec-a727-ab917c5be892
  dockerRepository: airbyte/source-xero
  dockerImageTag: 0.1.0
  documentationUrl: https://docs.airbyte.com/integrations/sources/xero
  sourceType: api
  releaseStage: alpha
- name: xkcd
  sourceDefinitionId: 80fddd16-17bd-4c0c-bf4a-80df7863fc9d
  dockerRepository: airbyte/source-xkcd
  dockerImageTag: 0.1.1
  documentationUrl: https://docs.airbyte.com/integrations/sources/xkcd
  sourceType: api
  releaseStage: alpha
- name: Weatherstack
  sourceDefinitionId: 5db8292c-5f5a-11ed-9b6a-0242ac120002
  dockerRepository: airbyte/source-weatherstack
  dockerImageTag: 0.1.0
  documentationUrl: https://docs.airbyte.com/integrations/sources/weatherstack
  sourceType: api
  releaseStage: alpha
- name: Webflow
  sourceDefinitionId: ef580275-d9a9-48bb-af5e-db0f5855be04
  dockerRepository: airbyte/source-webflow
  dockerImageTag: 0.1.2
  documentationUrl: https://docs.airbyte.com/integrations/sources/webflow
  icon: webflow.svg
  sourceType: api
  releaseStage: alpha
- name: Whisky Hunter
  sourceDefinitionId: e65f84c0-7598-458a-bfac-f770c381ff5d
  dockerRepository: airbyte/source-whisky-hunter
  dockerImageTag: 0.1.0
  documentationUrl: https://docs.airbyte.com/integrations/sources/whisky-hunter
  sourceType: api
  releaseStage: alpha
- name: WooCommerce
  sourceDefinitionId: 2a2552ca-9f78-4c1c-9eb7-4d0dc66d72df
  dockerRepository: airbyte/source-woocommerce
  dockerImageTag: 0.1.2
  documentationUrl: https://docs.airbyte.com/integrations/sources/woocommerce
  icon: woocommerce.svg
  sourceType: api
  releaseStage: alpha
- name: Workable
  sourceDefinitionId: ef3c99c6-9e90-43c8-9517-926cfd978517
  dockerRepository: airbyte/source-workable
  dockerImageTag: 0.1.0
  documentationUrl: https://docs.airbyte.com/integrations/sources/workable
  sourceType: api
  releaseStage: alpha
- name: Wrike
  sourceDefinitionId: 9c13f986-a13b-4988-b808-4705badf71c2
  dockerRepository: airbyte/source-wrike
  dockerImageTag: 0.1.0
  documentationUrl: https://docs.airbyte.com/integrations/sources/wrike
  icon: wrike.svg
  sourceType: api
  releaseStage: alpha
- name: Zapier Supported Storage
  sourceDefinitionId: b8c917bc-7d1b-4828-995f-6726820266d0
  dockerRepository: airbyte/source-zapier-supported-storage
  dockerImageTag: 0.1.0
  documentationUrl: https://docs.airbyte.com/integrations/sources/zendesk-supported-storage
  sourceType: api
  releaseStage: alpha
- name: Zendesk Chat
  sourceDefinitionId: 40d24d0f-b8f9-4fe0-9e6c-b06c0f3f45e4
  dockerRepository: airbyte/source-zendesk-chat
  dockerImageTag: 0.1.11
  documentationUrl: https://docs.airbyte.com/integrations/sources/zendesk-chat
  icon: zendesk.svg
  sourceType: api
  releaseStage: generally_available
- name: Zendesk Sell
  sourceDefinitionId: 982eaa4c-bba1-4cce-a971-06a41f700b8c
  dockerRepository: airbyte/source-zendesk-sell
  dockerImageTag: 0.1.0
  documentationUrl: https://docs.airbyte.com/integrations/sources/zendesk-sell
  icon: zendesk.svg
  sourceType: api
  releaseStage: alpha
- name: Zendesk Sunshine
  sourceDefinitionId: 325e0640-e7b3-4e24-b823-3361008f603f
  dockerRepository: airbyte/source-zendesk-sunshine
  dockerImageTag: 0.1.1
  documentationUrl: https://docs.airbyte.com/integrations/sources/zendesk-sunshine
  icon: zendesk.svg
  sourceType: api
  releaseStage: alpha
- name: Zendesk Support
  sourceDefinitionId: 79c1aa37-dae3-42ae-b333-d1c105477715
  dockerRepository: airbyte/source-zendesk-support
  dockerImageTag: 0.2.18
  documentationUrl: https://docs.airbyte.com/integrations/sources/zendesk-support
  icon: zendesk.svg
  sourceType: api
  releaseStage: generally_available
- name: Zendesk Talk
  sourceDefinitionId: c8630570-086d-4a40-99ae-ea5b18673071
  dockerRepository: airbyte/source-zendesk-talk
  dockerImageTag: 0.1.5
  documentationUrl: https://docs.airbyte.com/integrations/sources/zendesk-talk
  icon: zendesk.svg
  sourceType: api
  releaseStage: generally_available
- name: Zenefits
  sourceDefinitionId: 8baba53d-2fe3-4e33-bc85-210d0eb62884
  dockerRepository: airbyte/source-zenefits
  dockerImageTag: 0.1.0
  documentationUrl: https://docs.airbyte.com/integrations/sources/zenefits
  icon: zenefits.svg
  sourceType: api
  releaseStage: alpha
- name: Zenloop
  sourceDefinitionId: f1e4c7f6-db5c-4035-981f-d35ab4998794
  dockerRepository: airbyte/source-zenloop
  dockerImageTag: 0.1.3
  documentationUrl: https://docs.airbyte.com/integrations/sources/zenloop
  sourceType: api
  releaseStage: alpha
- sourceDefinitionId: cdaf146a-9b75-49fd-9dd2-9d64a0bb4781
  name: Sentry
  dockerRepository: airbyte/source-sentry
  dockerImageTag: 0.1.7
  documentationUrl: https://docs.airbyte.com/integrations/sources/sentry
  icon: sentry.svg
  sourceType: api
  releaseStage: generally_available
- name: Zuora
  sourceDefinitionId: 3dc3037c-5ce8-4661-adc2-f7a9e3c5ece5
  dockerRepository: airbyte/source-zuora
  dockerImageTag: 0.1.3
  documentationUrl: https://docs.airbyte.com/integrations/sources/zuora
  icon: zuora.svg
  sourceType: api
  releaseStage: alpha
- name: Kustomer
  sourceDefinitionId: cd06e646-31bf-4dc8-af48-cbc6530fcad3
  dockerRepository: airbyte/source-kustomer-singer
  dockerImageTag: 0.1.2
  documentationUrl: https://docs.airbyte.com/integrations/sources/kustomer
  sourceType: api
  releaseStage: alpha
- name: ZohoCRM
  sourceDefinitionId: 4942d392-c7b5-4271-91f9-3b4f4e51eb3e
  dockerRepository: airbyte/source-zoho-crm
  dockerImageTag: 0.1.0
  documentationUrl: https://docs.airbyte.com/integrations/sources/zoho-crm
  sourceType: api
  releaseStage: alpha
- name: SFTP
  sourceDefinitionId: a827c52e-791c-4135-a245-e233c5255199
  dockerRepository: airbyte/source-sftp
  dockerImageTag: 0.1.2
  documentationUrl: https://docs.airbyte.com/integrations/sources/sftp
  sourceType: file
  releaseStage: alpha
- name: SFTP Bulk
  sourceDefinitionId: 31e3242f-dee7-4cdc-a4b8-8e06c5458517
  dockerRepository: airbyte/source-sftp-bulk
  dockerImageTag: 0.1.0
  documentationUrl: https://docs.airbyte.com/integrations/sources/sftp-bulk
  sourceType: file
  releaseStage: alpha
- name: Firebolt
  sourceDefinitionId: 6f2ac653-8623-43c4-8950-19218c7caf3d
  dockerRepository: airbyte/source-firebolt
  dockerImageTag: 0.1.0
  documentationUrl: https://docs.airbyte.com/integrations/sources/firebolt
  sourceType: database
  releaseStage: alpha
- name: Elasticsearch
  sourceDefinitionId: 7cf88806-25f5-4e1a-b422-b2fa9e1b0090
  dockerRepository: airbyte/source-elasticsearch
  dockerImageTag: 0.1.0
  documentationUrl: https://docs.airbyte.com/integrations/sources/elasticsearch
  sourceType: api
  releaseStage: alpha
- name: Waiteraid
  sourceDefinitionId: 03a53b13-794a-4d6b-8544-3b36ed8f3ce4
  dockerRepository: airbyte/source-waiteraid
  dockerImageTag: 0.1.0
  documentationUrl: https://docs.airbyte.com/integrations/sources/waiteraid
  sourceType: api
  releaseStage: alpha
- name: Wikipedia Pageviews
  sourceDefinitionId: 87c58f70-6f7a-4f70-aba5-bab1a458f5ba
  dockerRepository: airbyte/source-wikipedia-pageviews
  dockerImageTag: 0.1.0
  documentationUrl: https://docs.airbyte.com/integrations/sources/wikipedia-pageviews
  sourceType: api
  releaseStage: alpha
- name: WorkRamp
  sourceDefinitionId: 05b0bce2-4ec4-4534-bb1a-5d0127bd91b7
  dockerRepository: airbyte/source-workramp
  dockerImageTag: 0.1.0
  documentationUrl: https://docs.airbyte.com/integrations/sources/workramp
  sourceType: api
  releaseStage: alpha
- name: Yandex Metrica
  sourceDefinitionId: 7865dce4-2211-4f6a-88e5-9d0fe161afe7
  dockerRepository: airbyte/source-yandex-metrica
  dockerImageTag: 0.1.0
  documentationUrl: https://docs.airbyte.com/integrations/sources/yandex-metrica
  sourceType: api
  releaseStage: alpha
- name: Younium
  sourceDefinitionId: 9c74c2d7-531a-4ebf-b6d8-6181f805ecdc
  dockerRepository: airbyte/source-younium
  dockerImageTag: 0.1.0
  documentationUrl: https://docs.airbyte.com/integrations/sources/younium
  sourceType: api
  releaseStage: alpha
- name: Zoom
  sourceDefinitionId: cbfd9856-1322-44fb-bcf1-0b39b7a8e92e
  dockerRepository: airbyte/source-zoom
  dockerImageTag: 0.1.0
  documentationUrl: https://docs.airbyte.io/integrations/sources/zoom
  sourceType: api
  icon: zoom.svg
  releaseStage: alpha<|MERGE_RESOLUTION|>--- conflicted
+++ resolved
@@ -554,10 +554,6 @@
 - name: Gitlab
   sourceDefinitionId: 5e6175e5-68e1-4c17-bff9-56103bbb0d80
   dockerRepository: airbyte/source-gitlab
-<<<<<<< HEAD
-  dockerImageTag: 0.1.3
-  documentationUrl: https://docs.airbyte.io/integrations/sources/gitlab
-=======
   dockerImageTag: 0.1.7
   documentationUrl: https://docs.airbyte.com/integrations/sources/gitlab
   icon: gitlab.svg
@@ -576,7 +572,6 @@
   dockerRepository: airbyte/source-gnews
   dockerImageTag: 0.1.0
   documentationUrl: https://docs.airbyte.com/integrations/sources/gnews
->>>>>>> 764496e9
   sourceType: api
   releaseStage: alpha
 - name: GoCardless
