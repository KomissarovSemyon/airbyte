/*
 * Copyright (c) 2022 Airbyte, Inc., all rights reserved.
 */

package io.airbyte.db.jdbc;

import static org.junit.jupiter.api.Assertions.assertEquals;
import static org.junit.jupiter.api.Assertions.assertFalse;
import static org.junit.jupiter.api.Assertions.assertTrue;

import com.fasterxml.jackson.databind.JsonNode;
import com.fasterxml.jackson.databind.ObjectMapper;
import com.fasterxml.jackson.databind.node.ArrayNode;
import com.fasterxml.jackson.databind.node.ObjectNode;
import com.google.common.base.Charsets;
import com.google.common.collect.ImmutableMap;
import com.google.common.collect.Lists;
import io.airbyte.commons.io.IOs;
import io.airbyte.commons.json.Jsons;
import io.airbyte.commons.stream.MoreStreams;
import io.airbyte.commons.string.Strings;
import io.airbyte.db.factory.DataSourceFactory;
import io.airbyte.db.factory.DatabaseDriver;
import io.airbyte.protocol.models.JsonSchemaType;
import io.airbyte.test.utils.PostgreSQLContainerHelper;
import java.math.BigDecimal;
import java.sql.Connection;
import java.sql.JDBCType;
import java.sql.PreparedStatement;
import java.sql.ResultSet;
import java.sql.SQLException;
import java.util.Collections;
import java.util.HashMap;
import java.util.List;
import java.util.Map;
import java.util.stream.Collectors;
import javax.sql.DataSource;
import org.junit.jupiter.api.BeforeAll;
import org.junit.jupiter.api.BeforeEach;
import org.junit.jupiter.api.Test;
import org.testcontainers.containers.PostgreSQLContainer;
import org.testcontainers.utility.MountableFile;

@SuppressWarnings("PMD.CheckResultSet")
class TestJdbcUtils {

  private String dbName;
  private static final String ONE_POINT_0 = "1.0,";

  private static final List<JsonNode> RECORDS_AS_JSON = Lists.newArrayList(
      Jsons.jsonNode(ImmutableMap.of("id", 1, "name", "picard")),
      Jsons.jsonNode(ImmutableMap.of("id", 2, "name", "crusher")),
      Jsons.jsonNode(ImmutableMap.of("id", 3, "name", "vash")));

  private static PostgreSQLContainer<?> PSQL_DB;

  private DataSource dataSource;
  private static final JdbcSourceOperations sourceOperations = JdbcUtils.getDefaultSourceOperations();

  @BeforeAll
  static void init() {
    PSQL_DB = new PostgreSQLContainer<>("postgres:13-alpine");
    PSQL_DB.start();

  }

  @BeforeEach
  void setup() throws Exception {
    dbName = Strings.addRandomSuffix("db", "_", 10);

    final JsonNode config = getConfig(PSQL_DB, dbName);

    final String initScriptName = "init_" + dbName.concat(".sql");
    final String tmpFilePath = IOs.writeFileToRandomTmpDir(initScriptName, "CREATE DATABASE " + dbName + ";");
    PostgreSQLContainerHelper.runSqlScript(MountableFile.forHostPath(tmpFilePath), PSQL_DB);

    dataSource = DataSourceFactory.create(
        config.get(JdbcUtils.USERNAME_KEY).asText(),
        config.get(JdbcUtils.PASSWORD_KEY).asText(),
        DatabaseDriver.POSTGRESQL.getDriverClassName(),
        String.format(DatabaseDriver.POSTGRESQL.getUrlFormatString(),
            config.get(JdbcUtils.HOST_KEY).asText(),
            config.get(JdbcUtils.PORT_KEY).asInt(),
            config.get(JdbcUtils.DATABASE_KEY).asText()));

    final JdbcDatabase defaultJdbcDatabase = new DefaultJdbcDatabase(dataSource);

    defaultJdbcDatabase.execute(connection -> {
      connection.createStatement().execute("CREATE TABLE id_and_name(id INTEGER, name VARCHAR(200));");
      connection.createStatement().execute("INSERT INTO id_and_name (id, name) VALUES (1,'picard'),  (2, 'crusher'), (3, 'vash');");
    });
  }

  private JsonNode getConfig(final PostgreSQLContainer<?> psqlDb, final String dbName) {
    return Jsons.jsonNode(ImmutableMap.builder()
        .put(JdbcUtils.HOST_KEY, psqlDb.getHost())
        .put(JdbcUtils.PORT_KEY, psqlDb.getFirstMappedPort())
        .put(JdbcUtils.DATABASE_KEY, dbName)
        .put(JdbcUtils.USERNAME_KEY, psqlDb.getUsername())
        .put(JdbcUtils.PASSWORD_KEY, psqlDb.getPassword())
        .build());
  }

  // Takes in a generic sslValue because useSsl maps sslValue to a boolean
  private <T> JsonNode getConfigWithSsl(final PostgreSQLContainer<?> psqlDb, final String dbName, final T sslValue) {
    return Jsons.jsonNode(ImmutableMap.builder()
        .put("host", psqlDb.getHost())
        .put("port", psqlDb.getFirstMappedPort())
        .put("database", dbName)
        .put("username", psqlDb.getUsername())
        .put("password", psqlDb.getPassword())
        .put("ssl", sslValue)
        .build());
  }

  @Test
  void testRowToJson() throws SQLException {
    try (final Connection connection = dataSource.getConnection()) {
      final ResultSet rs = connection.createStatement().executeQuery("SELECT * FROM id_and_name;");
      rs.next();
      assertEquals(RECORDS_AS_JSON.get(0), sourceOperations.rowToJson(rs));
    }
  }

  @Test
  void testToStream() throws SQLException {
    try (final Connection connection = dataSource.getConnection()) {
      final ResultSet rs = connection.createStatement().executeQuery("SELECT * FROM id_and_name;");
      final List<JsonNode> actual = JdbcDatabase.toUnsafeStream(rs, sourceOperations::rowToJson).collect(Collectors.toList());
      assertEquals(RECORDS_AS_JSON, actual);
    }
  }

  // test conversion of every JDBCType that we support to Json.
  @Test
  void testSetJsonField() throws SQLException {
    try (final Connection connection = dataSource.getConnection()) {
      createTableWithAllTypes(connection);
      insertRecordOfEachType(connection);
      assertExpectedOutputValues(connection, jsonFieldExpectedValues());
      assertExpectedOutputTypes(connection);
    }
  }

  // test setting on a PreparedStatement every JDBCType that we support.
  @Test
  void testSetStatementField() throws SQLException {
    try (final Connection connection = dataSource.getConnection()) {
      createTableWithAllTypes(connection);

      final PreparedStatement ps = connection.prepareStatement("INSERT INTO data VALUES(?::bit,?,?,?,?,?,?,?,?,?,?,?,?,?,?,?);");

      // insert the bit here to stay consistent even though setStatementField does not support it yet.
      ps.setString(1, "1");
<<<<<<< HEAD
      sourceOperations.setStatementField(ps, 2, JDBCType.BOOLEAN, "true");
      sourceOperations.setStatementField(ps, 3, JDBCType.SMALLINT, "1");
      sourceOperations.setStatementField(ps, 4, JDBCType.INTEGER, "1");
      sourceOperations.setStatementField(ps, 5, JDBCType.BIGINT, "1");
      sourceOperations.setStatementField(ps, 6, JDBCType.FLOAT, "1.0");
      sourceOperations.setStatementField(ps, 7, JDBCType.DOUBLE, "1.0");
      sourceOperations.setStatementField(ps, 8, JDBCType.REAL, "1.0");
      sourceOperations.setStatementField(ps, 9, JDBCType.NUMERIC, "1");
      sourceOperations.setStatementField(ps, 10, JDBCType.DECIMAL, "1");
      sourceOperations.setStatementField(ps, 11, JDBCType.CHAR, "a");
      sourceOperations.setStatementField(ps, 12, JDBCType.VARCHAR, "a");
      sourceOperations.setStatementField(ps, 13, JDBCType.DATE, "2020-11-01");
      sourceOperations.setStatementField(ps, 14, JDBCType.TIME, "05:00:00.000");
      sourceOperations.setStatementField(ps, 15, JDBCType.TIMESTAMP, "2001-09-29T03:00:00.000Z");
      sourceOperations.setStatementField(ps, 16, JDBCType.BINARY, "61616161");
=======
      sourceOperations.setCursorField(ps, 2, JDBCType.BOOLEAN, "true");
      sourceOperations.setCursorField(ps, 3, JDBCType.SMALLINT, "1");
      sourceOperations.setCursorField(ps, 4, JDBCType.INTEGER, "1");
      sourceOperations.setCursorField(ps, 5, JDBCType.BIGINT, "1");
      sourceOperations.setCursorField(ps, 6, JDBCType.FLOAT, "1.0");
      sourceOperations.setCursorField(ps, 7, JDBCType.DOUBLE, "1.0");
      sourceOperations.setCursorField(ps, 8, JDBCType.REAL, "1.0");
      sourceOperations.setCursorField(ps, 9, JDBCType.NUMERIC, "1");
      sourceOperations.setCursorField(ps, 10, JDBCType.DECIMAL, "1");
      sourceOperations.setCursorField(ps, 11, JDBCType.CHAR, "a");
      sourceOperations.setCursorField(ps, 12, JDBCType.VARCHAR, "a");
      sourceOperations.setCursorField(ps, 13, JDBCType.DATE, "2020-11-01T00:00:00Z");
      sourceOperations.setCursorField(ps, 14, JDBCType.TIME, "1970-01-01T05:00:00.000Z");
      sourceOperations.setCursorField(ps, 15, JDBCType.TIMESTAMP, "2001-09-29T03:00:00.000Z");
      sourceOperations.setCursorField(ps, 16, JDBCType.BINARY, "61616161");
>>>>>>> 6091b382

      ps.execute();

      assertExpectedOutputValues(connection, expectedValues());
      assertExpectedOutputTypes(connection);
    }
  }

  @Test
  void testUseSslWithSslNotSet() {
    final JsonNode config = getConfig(PSQL_DB, dbName);
    final boolean sslSet = JdbcUtils.useSsl(config);
    assertTrue(sslSet);
  }

  @Test
  void testUseSslWithSslSetAndValueStringFalse() {
    final JsonNode config = getConfigWithSsl(PSQL_DB, dbName, "false");
    final boolean sslSet = JdbcUtils.useSsl(config);
    assertFalse(sslSet);
  }

  @Test
  void testUseSslWithSslSetAndValueIntegerFalse() {
    final JsonNode config = getConfigWithSsl(PSQL_DB, dbName, 0);
    final boolean sslSet = JdbcUtils.useSsl(config);
    assertFalse(sslSet);
  }

  @Test
  void testUseSslWithSslSetAndValueStringTrue() {
    final JsonNode config = getConfigWithSsl(PSQL_DB, dbName, "true");
    final boolean sslSet = JdbcUtils.useSsl(config);
    assertTrue(sslSet);
  }

  @Test
  void testUssSslWithSslSetAndValueIntegerTrue() {
    final JsonNode config = getConfigWithSsl(PSQL_DB, dbName, 3);
    final boolean sslSet = JdbcUtils.useSsl(config);
    assertTrue(sslSet);
  }

  @Test
  void testUseSslWithEmptySslKeyAndSslModeVerifyFull() {
    final JsonNode config = Jsons.jsonNode(ImmutableMap.builder()
        .put("host", PSQL_DB.getHost())
        .put("port", PSQL_DB.getFirstMappedPort())
        .put("database", dbName)
        .put("username", PSQL_DB.getUsername())
        .put("password", PSQL_DB.getPassword())
        .put("ssl_mode", ImmutableMap.builder()
            .put("mode", "verify-full")
            .put("ca_certificate", "test_ca_cert")
            .put("client_certificate", "test_client_cert")
            .put("client_key", "test_client_key")
            .put("client_key_password", "test_pass")
            .build())
        .build());
    final boolean sslSet = JdbcUtils.useSsl(config);
    assertTrue(sslSet);
  }

  @Test
  void testUseSslWithEmptySslKeyAndSslModeDisable() {
    final JsonNode config = Jsons.jsonNode(ImmutableMap.builder()
        .put("host", PSQL_DB.getHost())
        .put("port", PSQL_DB.getFirstMappedPort())
        .put("database", dbName)
        .put("username", PSQL_DB.getUsername())
        .put("password", PSQL_DB.getPassword())
        .put("ssl_mode", ImmutableMap.builder()
            .put("mode", "disable")
            .build())
        .build());
    final boolean sslSet = JdbcUtils.useSsl(config);
    assertFalse(sslSet);
  }

  private static void createTableWithAllTypes(final Connection connection) throws SQLException {
    // jdbctype not included because they are not directly supported in postgres: TINYINT, LONGVARCHAR,
    // VARBINAR, LONGVARBINARY
    connection.createStatement().execute("CREATE TABLE data("
        + "bit BIT, "
        + "boolean BOOLEAN, "
        + "smallint SMALLINT,"
        + "int INTEGER,"
        + "bigint BIGINT,"
        + "float FLOAT,"
        + "double DOUBLE PRECISION,"
        + "real REAL,"
        + "numeric NUMERIC,"
        + "decimal DECIMAL,"
        + "char CHAR,"
        + "varchar VARCHAR,"
        + "date DATE,"
        + "time TIME,"
        + "timestamp TIMESTAMP,"
        + "binary1 bytea,"
        + "text_array _text,"
        + "int_array int[]"
        + ");");

  }

  private static void insertRecordOfEachType(final Connection connection) throws SQLException {
    connection.createStatement().execute("INSERT INTO data("
        + "bit,"
        + "boolean,"
        + "smallint,"
        + "int,"
        + "bigint,"
        + "float,"
        + "double,"
        + "real,"
        + "numeric,"
        + "decimal,"
        + "char,"
        + "varchar,"
        + "date,"
        + "time,"
        + "timestamp,"
        + "binary1,"
        + "text_array,"
        + "int_array"
        + ") VALUES("
        + "1::bit(1),"
        + "true,"
        + "1,"
        + "1,"
        + "1,"
        + ONE_POINT_0
        + ONE_POINT_0
        + ONE_POINT_0
        + "1,"
        + ONE_POINT_0
        + "'a',"
        + "'a',"
        + "'2020-11-01',"
        + "'05:00',"
        + "'2001-09-29 03:00',"
        + "decode('61616161', 'hex'),"
        + "'{one,two,three}',"
        + "'{1,2,3}'"
        + ");");
  }

  private static void assertExpectedOutputValues(final Connection connection, final ObjectNode expected) throws SQLException {
    final ResultSet resultSet = connection.createStatement().executeQuery("SELECT * FROM data;");

    resultSet.next();
    final JsonNode actual = sourceOperations.rowToJson(resultSet);

    // field-wise comparison to make debugging easier.
    MoreStreams.toStream(expected.fields()).forEach(e -> assertEquals(e.getValue(), actual.get(e.getKey()), "key: " + e.getKey()));
    assertEquals(expected, actual);
  }

  private static void assertExpectedOutputTypes(final Connection connection) throws SQLException {
    final ResultSet resultSet = connection.createStatement().executeQuery("SELECT * FROM data;");

    resultSet.next();
    final int columnCount = resultSet.getMetaData().getColumnCount();
    final Map<String, JsonSchemaType> actual = new HashMap<>(columnCount);
    for (int i = 1; i <= columnCount; i++) {
      actual.put(resultSet.getMetaData().getColumnName(i),
          sourceOperations.getAirbyteType(JDBCType.valueOf(resultSet.getMetaData().getColumnType(i))));
    }

    final Map<String, JsonSchemaType> expected = ImmutableMap.<String, JsonSchemaType>builder()
        .put("bit", JsonSchemaType.BOOLEAN)
        .put("boolean", JsonSchemaType.BOOLEAN)
        .put("smallint", JsonSchemaType.INTEGER)
        .put("int", JsonSchemaType.INTEGER)
        .put("bigint", JsonSchemaType.INTEGER)
        .put("float", JsonSchemaType.NUMBER)
        .put("double", JsonSchemaType.NUMBER)
        .put("real", JsonSchemaType.NUMBER)
        .put("numeric", JsonSchemaType.NUMBER)
        .put("decimal", JsonSchemaType.NUMBER)
        .put("char", JsonSchemaType.STRING)
        .put("varchar", JsonSchemaType.STRING)
        .put("date", JsonSchemaType.STRING)
        .put("time", JsonSchemaType.STRING)
        .put("timestamp", JsonSchemaType.STRING)
        .put("binary1", JsonSchemaType.STRING_BASE_64)
        .put("text_array", JsonSchemaType.ARRAY)
        .put("int_array", JsonSchemaType.ARRAY)
        .build();

    assertEquals(actual, expected);
  }

  private ObjectNode jsonFieldExpectedValues() {
    final ObjectNode expected = expectedValues();
    final ArrayNode arrayNode = new ObjectMapper().createArrayNode();
    arrayNode.add("one");
    arrayNode.add("two");
    arrayNode.add("three");
    expected.set("text_array", arrayNode);

    final ArrayNode arrayNode2 = new ObjectMapper().createArrayNode();
    arrayNode2.add("1");
    arrayNode2.add("2");
    arrayNode2.add("3");
    expected.set("int_array", arrayNode2);

    return expected;
  }

  private ObjectNode expectedValues() {
    final ObjectNode expected = (ObjectNode) Jsons.jsonNode(Collections.emptyMap());
    expected.put("bit", true);
    expected.put("boolean", true);
    expected.put("smallint", (short) 1);
    expected.put("int", 1);
    expected.put("bigint", (long) 1);
    expected.put("float", (double) 1.0);
    expected.put("double", (double) 1.0);
    expected.put("real", (float) 1.0);
    expected.put("numeric", new BigDecimal(1));
    expected.put("decimal", new BigDecimal(1));
    expected.put("char", "a");
    expected.put("varchar", "a");
    expected.put("date", "2020-11-01");
    expected.put("time", "05:00:00.000000");
    expected.put("timestamp", "2001-09-29T03:00:00.000000Z");
    expected.put("binary1", "aaaa".getBytes(Charsets.UTF_8));
    return expected;
  }

}<|MERGE_RESOLUTION|>--- conflicted
+++ resolved
@@ -152,23 +152,6 @@
 
       // insert the bit here to stay consistent even though setStatementField does not support it yet.
       ps.setString(1, "1");
-<<<<<<< HEAD
-      sourceOperations.setStatementField(ps, 2, JDBCType.BOOLEAN, "true");
-      sourceOperations.setStatementField(ps, 3, JDBCType.SMALLINT, "1");
-      sourceOperations.setStatementField(ps, 4, JDBCType.INTEGER, "1");
-      sourceOperations.setStatementField(ps, 5, JDBCType.BIGINT, "1");
-      sourceOperations.setStatementField(ps, 6, JDBCType.FLOAT, "1.0");
-      sourceOperations.setStatementField(ps, 7, JDBCType.DOUBLE, "1.0");
-      sourceOperations.setStatementField(ps, 8, JDBCType.REAL, "1.0");
-      sourceOperations.setStatementField(ps, 9, JDBCType.NUMERIC, "1");
-      sourceOperations.setStatementField(ps, 10, JDBCType.DECIMAL, "1");
-      sourceOperations.setStatementField(ps, 11, JDBCType.CHAR, "a");
-      sourceOperations.setStatementField(ps, 12, JDBCType.VARCHAR, "a");
-      sourceOperations.setStatementField(ps, 13, JDBCType.DATE, "2020-11-01");
-      sourceOperations.setStatementField(ps, 14, JDBCType.TIME, "05:00:00.000");
-      sourceOperations.setStatementField(ps, 15, JDBCType.TIMESTAMP, "2001-09-29T03:00:00.000Z");
-      sourceOperations.setStatementField(ps, 16, JDBCType.BINARY, "61616161");
-=======
       sourceOperations.setCursorField(ps, 2, JDBCType.BOOLEAN, "true");
       sourceOperations.setCursorField(ps, 3, JDBCType.SMALLINT, "1");
       sourceOperations.setCursorField(ps, 4, JDBCType.INTEGER, "1");
@@ -180,11 +163,10 @@
       sourceOperations.setCursorField(ps, 10, JDBCType.DECIMAL, "1");
       sourceOperations.setCursorField(ps, 11, JDBCType.CHAR, "a");
       sourceOperations.setCursorField(ps, 12, JDBCType.VARCHAR, "a");
-      sourceOperations.setCursorField(ps, 13, JDBCType.DATE, "2020-11-01T00:00:00Z");
-      sourceOperations.setCursorField(ps, 14, JDBCType.TIME, "1970-01-01T05:00:00.000Z");
+      sourceOperations.setCursorField(ps, 13, JDBCType.DATE, "2020-11-01");
+      sourceOperations.setCursorField(ps, 14, JDBCType.TIME, "05:00:00.000");
       sourceOperations.setCursorField(ps, 15, JDBCType.TIMESTAMP, "2001-09-29T03:00:00.000Z");
       sourceOperations.setCursorField(ps, 16, JDBCType.BINARY, "61616161");
->>>>>>> 6091b382
 
       ps.execute();
 
