/*
 * Copyright (c) 2022 Airbyte, Inc., all rights reserved.
 */

package io.airbyte.integrations.destination.bigquery;

import static org.assertj.core.api.Assertions.assertThat;
import static org.junit.jupiter.api.Assertions.assertEquals;
import static org.junit.jupiter.api.Assertions.assertFalse;
import static org.junit.jupiter.api.Assertions.assertThrows;
import static org.junit.jupiter.api.Assertions.assertTrue;
import static org.junit.jupiter.api.TestInstance.Lifecycle.PER_CLASS;
import static org.mockito.Mockito.spy;

import com.amazonaws.services.s3.AmazonS3;
import com.fasterxml.jackson.databind.JsonNode;
import com.google.cloud.bigquery.BigQuery;
import com.google.cloud.bigquery.Dataset;
import com.google.cloud.bigquery.Job;
import com.google.cloud.bigquery.QueryJobConfiguration;
import com.google.cloud.bigquery.StandardSQLTypeName;
import com.google.cloud.bigquery.StandardTableDefinition;
import com.google.cloud.bigquery.TableId;
import com.google.cloud.bigquery.TableInfo;
import com.google.common.collect.ImmutableMap;
import com.google.common.collect.Lists;
import io.airbyte.commons.exceptions.ConfigErrorException;
import io.airbyte.commons.json.Jsons;
import io.airbyte.commons.resources.MoreResources;
import io.airbyte.commons.string.Strings;
import io.airbyte.integrations.base.AirbyteMessageConsumer;
import io.airbyte.integrations.base.Destination;
import io.airbyte.integrations.base.JavaBaseConstants;
import io.airbyte.integrations.destination.NamingConventionTransformer;
import io.airbyte.integrations.destination.gcs.GcsDestinationConfig;
import io.airbyte.protocol.models.Field;
import io.airbyte.protocol.models.JsonSchemaType;
import io.airbyte.protocol.models.v0.AirbyteConnectionStatus;
import io.airbyte.protocol.models.v0.AirbyteConnectionStatus.Status;
import io.airbyte.protocol.models.v0.AirbyteMessage;
import io.airbyte.protocol.models.v0.AirbyteRecordMessage;
import io.airbyte.protocol.models.v0.AirbyteStateMessage;
import io.airbyte.protocol.models.v0.AirbyteStream;
import io.airbyte.protocol.models.v0.CatalogHelpers;
import io.airbyte.protocol.models.v0.ConfiguredAirbyteCatalog;
import io.airbyte.protocol.models.v0.ConfiguredAirbyteStream;
import io.airbyte.protocol.models.v0.ConnectorSpecification;
import io.airbyte.protocol.models.v0.DestinationSyncMode;
import java.io.IOException;
import java.nio.file.Files;
import java.nio.file.Path;
import java.time.Instant;
import java.util.Collections;
import java.util.HashMap;
import java.util.List;
import java.util.Map;
import java.util.Set;
import java.util.stream.Collectors;
import java.util.stream.Stream;
import java.util.stream.StreamSupport;
import org.apache.commons.lang3.tuple.ImmutablePair;
import org.junit.jupiter.api.AfterEach;
import org.junit.jupiter.api.BeforeAll;
import org.junit.jupiter.api.BeforeEach;
import org.junit.jupiter.api.Test;
import org.junit.jupiter.api.TestInfo;
import org.junit.jupiter.api.TestInstance;
import org.junit.jupiter.params.ParameterizedTest;
import org.junit.jupiter.params.provider.Arguments;
import org.junit.jupiter.params.provider.MethodSource;
import org.slf4j.Logger;
import org.slf4j.LoggerFactory;

@TestInstance(PER_CLASS)
class BigQueryDestinationTest {
<<<<<<< HEAD

  protected static final Path CREDENTIALS_PATH = Path.of("secrets/credentials.json");
  protected static final Path CREDENTIALS_WITH_MISSED_CREATE_DATASET_ROLE_PATH =
      Path.of("secrets/credentials-with-missed-dataset-creation-role.json");

=======
  protected static final Path CREDENTIALS_STANDARD_INSERT_PATH = Path.of("secrets/credentials-standard.json");
  protected static final Path CREDENTIALS_BAD_PROJECT_PATH = Path.of("secrets/credentials-badproject.json");
  protected static final Path CREDENTIALS_NO_DATASET_CREATION_PATH =
      Path.of("secrets/credentials-standard-no-dataset-creation.json");
  protected static final Path CREDENTIALS_NON_BILLABLE_PROJECT_PATH =
      Path.of("secrets/credentials-standard-non-billable-project.json");
  protected static final Path CREDENTIALS_WITH_GCS_STAGING_PATH =
      Path.of("secrets/credentials-gcs-staging.json");

  protected static final Path[] ALL_PATHS = {CREDENTIALS_WITH_GCS_STAGING_PATH, CREDENTIALS_BAD_PROJECT_PATH, CREDENTIALS_NO_DATASET_CREATION_PATH,
      CREDENTIALS_NON_BILLABLE_PROJECT_PATH, CREDENTIALS_WITH_GCS_STAGING_PATH};
>>>>>>> 3a8916e3
  private static final Logger LOGGER = LoggerFactory.getLogger(BigQueryDestinationTest.class);
  private static final String DATASET_NAME_PREFIX = "bq_dest_integration_test";

  private static final Instant NOW = Instant.now();
  protected static final String USERS_STREAM_NAME = "users";
  protected static final String TASKS_STREAM_NAME = "tasks";
  protected static final AirbyteMessage MESSAGE_USERS1 = new AirbyteMessage().withType(AirbyteMessage.Type.RECORD)
      .withRecord(new AirbyteRecordMessage().withStream(USERS_STREAM_NAME)
          .withData(Jsons.jsonNode(ImmutableMap.builder().put("name", "john").put("id", "10").build()))
          .withEmittedAt(NOW.toEpochMilli()));
  protected static final AirbyteMessage MESSAGE_USERS2 = new AirbyteMessage().withType(AirbyteMessage.Type.RECORD)
      .withRecord(new AirbyteRecordMessage().withStream(USERS_STREAM_NAME)
          .withData(Jsons.jsonNode(ImmutableMap.builder().put("name", "susan").put("id", "30").build()))
          .withEmittedAt(NOW.toEpochMilli()));
  protected static final AirbyteMessage MESSAGE_TASKS1 = new AirbyteMessage().withType(AirbyteMessage.Type.RECORD)
      .withRecord(new AirbyteRecordMessage().withStream(TASKS_STREAM_NAME)
          .withData(Jsons.jsonNode(ImmutableMap.builder().put("goal", "announce the game.").build()))
          .withEmittedAt(NOW.toEpochMilli()));
  protected static final AirbyteMessage MESSAGE_TASKS2 = new AirbyteMessage().withType(AirbyteMessage.Type.RECORD)
      .withRecord(new AirbyteRecordMessage().withStream(TASKS_STREAM_NAME)
          .withData(Jsons.jsonNode(ImmutableMap.builder().put("goal", "ship some code.").build()))
          .withEmittedAt(NOW.toEpochMilli()));
  protected static final AirbyteMessage MESSAGE_STATE = new AirbyteMessage().withType(AirbyteMessage.Type.STATE)
      .withState(new AirbyteStateMessage().withData(Jsons.jsonNode(ImmutableMap.builder().put("checkpoint", "now!").build())));

  private static final NamingConventionTransformer NAMING_RESOLVER = new BigQuerySQLNameTransformer();

  protected static String projectId;
  protected static String datasetId;
  protected static JsonNode config;
  protected static JsonNode configWithProjectId;
  protected static JsonNode configWithBadProjectId;
  protected static JsonNode insufficientRoleConfig;
  protected static JsonNode nonBillableConfig;
  protected static JsonNode gcsStagingConfig; //default BigQuery config. Also used for setup/teardown
  protected BigQuery bigquery;
  protected Dataset dataset;
  protected static Map<String, JsonNode> configs;
  protected static ConfiguredAirbyteCatalog catalog;

  private AmazonS3 s3Client;

  private Stream<Arguments> successTestConfigProvider() {
    return Stream.of(
        Arguments.of("config"),
        Arguments.of("configWithProjectId"),
        Arguments.of("gcsStagingConfig")
    );
  }

  private Stream<Arguments> failCheckTestConfigProvider() {
    return Stream.of(
        Arguments.of("configWithBadProjectId", "User does not have bigquery.datasets.create permission in project"),
        Arguments.of("insufficientRoleConfig", "User does not have bigquery.datasets.create permission"),
        Arguments.of("nonBillableConfig", "Access Denied: BigQuery BigQuery: Streaming insert is not allowed in the free tier")
    );
  }

  private Stream<Arguments> failWriteTestConfigProvider() {
    return Stream.of(
        Arguments.of("configWithBadProjectId", "User does not have bigquery.datasets.create permission in project"),
        Arguments.of("insufficientRoleConfig", "Permission bigquery.tables.create denied")
    );
  }

  @BeforeAll
  public static void beforeAll() throws IOException {
    for(Path path : ALL_PATHS) {
      if (!Files.exists(path)) {
        throw new IllegalStateException(
            String.format("Must provide path to a big query credentials file. Please add file with credentials to %s", path.toAbsolutePath()));
      }
    }

    datasetId = Strings.addRandomSuffix(DATASET_NAME_PREFIX, "_", 8);
    //Set up config objects for test scenarios
    //config - basic config for standard inserts that should succeed check and write tests
    //this config is also used for housekeeping (checking records, and cleaning up)
    config = BigQueryDestinationTestUtils.createConfig(CREDENTIALS_STANDARD_INSERT_PATH, datasetId);

    //all successful configs use the same project ID
    projectId = config.get(BigQueryConsts.CONFIG_PROJECT_ID).asText();

    //configWithProjectId - config that uses project:dataset notation for datasetId
    final String dataSetWithProjectId = String.format("%s:%s", projectId, datasetId);
    configWithProjectId = BigQueryDestinationTestUtils.createConfig(CREDENTIALS_STANDARD_INSERT_PATH, dataSetWithProjectId);

    //configWithBadProjectId - config that uses "fake" project ID and should fail
    final String dataSetWithBadProjectId = String.format("%s:%s", "fake", datasetId);
    configWithBadProjectId = BigQueryDestinationTestUtils.createConfig(CREDENTIALS_BAD_PROJECT_PATH, dataSetWithBadProjectId);

    //config that has insufficient privileges
    insufficientRoleConfig = BigQueryDestinationTestUtils.createConfig(CREDENTIALS_NO_DATASET_CREATION_PATH, datasetId);
    //config that tries to write to a project with disabled billing (free tier)
    nonBillableConfig = BigQueryDestinationTestUtils.createConfig(CREDENTIALS_NON_BILLABLE_PROJECT_PATH, "testnobilling");
    //config with GCS staging
    gcsStagingConfig = BigQueryDestinationTestUtils.createConfig(CREDENTIALS_WITH_GCS_STAGING_PATH, datasetId);

    MESSAGE_USERS1.getRecord().setNamespace(datasetId);
    MESSAGE_USERS2.getRecord().setNamespace(datasetId);
    MESSAGE_TASKS1.getRecord().setNamespace(datasetId);
    MESSAGE_TASKS2.getRecord().setNamespace(datasetId);

    catalog = new ConfiguredAirbyteCatalog().withStreams(Lists.newArrayList(
        CatalogHelpers.createConfiguredAirbyteStream(USERS_STREAM_NAME, datasetId,
                io.airbyte.protocol.models.Field.of("name", JsonSchemaType.STRING),
                io.airbyte.protocol.models.Field
                    .of("id", JsonSchemaType.STRING))
            .withDestinationSyncMode(DestinationSyncMode.APPEND),
        CatalogHelpers.createConfiguredAirbyteStream(TASKS_STREAM_NAME, datasetId, Field.of("goal", JsonSchemaType.STRING))));

    configs  = new HashMap<String, JsonNode>() {{
      put("config", config);
      put("configWithProjectId", configWithProjectId);
      put("configWithBadProjectId", configWithBadProjectId);
      put("insufficientRoleConfig", insufficientRoleConfig);
      put("nonBillableConfig", nonBillableConfig);
      put("gcsStagingConfig", gcsStagingConfig);
    }};
  }

  protected void initBigQuery(JsonNode config) throws IOException {
    bigquery = BigQueryDestinationTestUtils.initBigQuery(config, projectId);
    try {
      dataset = BigQueryDestinationTestUtils.initDataSet(config, bigquery, datasetId);
    } catch(Exception ex) {
      //ignore
    }
  }

  @BeforeEach
  void setup(final TestInfo info) throws IOException {
    if (info.getDisplayName().equals("testSpec()")) {
      return;
    }
    bigquery = null;
    dataset = null;
    final GcsDestinationConfig gcsDestinationConfig = GcsDestinationConfig
        .getGcsDestinationConfig(BigQueryUtils.getGcsJsonNodeConfig(gcsStagingConfig));
    this.s3Client = gcsDestinationConfig.getS3Client();
  }

  @AfterEach
  void tearDown(final TestInfo info) {
    if (info.getDisplayName().equals("testSpec()")) {
      return;
    }
    BigQueryDestinationTestUtils.tearDownBigQuery(bigquery, dataset, LOGGER);
    BigQueryDestinationTestUtils.tearDownGcs(s3Client, config, LOGGER);
  }

  @Test
  void testSpec() throws Exception {
    final ConnectorSpecification actual = new BigQueryDestination().spec();
    final String resourceString = MoreResources.readResource("spec.json");
    final ConnectorSpecification expected = Jsons.deserialize(resourceString, ConnectorSpecification.class);

    assertEquals(expected, actual);
  }

  @ParameterizedTest
  @MethodSource("successTestConfigProvider")
  void testCheckSuccess(String configName) throws IOException {
    JsonNode testConfig = configs.get(configName);
    final AirbyteConnectionStatus actual = new BigQueryDestination().check(testConfig);
    final AirbyteConnectionStatus expected = new AirbyteConnectionStatus().withStatus(Status.SUCCEEDED);
    assertEquals(expected, actual);
  }

  @ParameterizedTest
<<<<<<< HEAD
  @MethodSource("datasetIdResetterProvider")
  void testCheckFailure(final DatasetIdResetter resetDatasetId) {
    ((ObjectNode) config).put(BigQueryConsts.CONFIG_PROJECT_ID, "fake");
    resetDatasetId.accept(config);

    // Assert that check throws exception. Later it will be handled by IntegrationRunner
    final ConfigErrorException ex = assertThrows(ConfigErrorException.class, () -> {
      new BigQueryDestination().check(config);
    });

    assertThat(ex.getMessage()).contains("Access Denied");
  }

  @ParameterizedTest
  @MethodSource("datasetIdResetterProvider")
  void testCheckFailureInsufficientPermissionForCreateDataset(final DatasetIdResetter resetDatasetId) throws IOException {

    if (!Files.exists(CREDENTIALS_WITH_MISSED_CREATE_DATASET_ROLE_PATH)) {
      throw new IllegalStateException("""
                                      Json config not found. Must provide path to a big query credentials file,
                                       please add file with creds to
                                      ../destination-bigquery/secrets/credentialsWithMissedDatasetCreationRole.json.""");
    }
    final String fullConfigAsString = Files.readString(
        CREDENTIALS_WITH_MISSED_CREATE_DATASET_ROLE_PATH);
    final JsonNode credentialsJson = Jsons.deserialize(fullConfigAsString).get(BigQueryConsts.BIGQUERY_BASIC_CONFIG);
    final String projectId = credentialsJson.get(BigQueryConsts.CONFIG_PROJECT_ID).asText();
    final String datasetId = Strings.addRandomSuffix(DATASET_NAME_PREFIX, "_", 8);

    final JsonNode insufficientRoleConfig;

    insufficientRoleConfig = Jsons.jsonNode(ImmutableMap.builder()
        .put(BigQueryConsts.CONFIG_PROJECT_ID, projectId)
        .put(BigQueryConsts.CONFIG_CREDS, credentialsJson.toString())
        .put(BigQueryConsts.CONFIG_DATASET_ID, datasetId)
        .put(BigQueryConsts.CONFIG_DATASET_LOCATION, DATASET_LOCATION)
        .put(BIG_QUERY_CLIENT_CHUNK_SIZE, 10)
        .build());

    resetDatasetId.accept(insufficientRoleConfig);

    // Assert that check throws exception. Later it will be handled by IntegrationRunner
    final ConfigErrorException ex = assertThrows(ConfigErrorException.class, () -> {
      new BigQueryDestination().check(insufficientRoleConfig);
    });

    assertThat(ex.getMessage()).contains("User does not have bigquery.datasets.create permission");
=======
  @MethodSource("failCheckTestConfigProvider")
  void testCheckFailures(String configName, String error) {
    //TODO: this should always throw ConfigErrorException
    JsonNode testConfig = configs.get(configName);
    final Exception ex = assertThrows(Exception.class, () -> {
      new BigQueryDestination().check(testConfig);
    });
    assertThat(ex.getMessage()).contains(error);
>>>>>>> 3a8916e3
  }

  @ParameterizedTest
  @MethodSource("successTestConfigProvider")
  void testWriteSuccess(String configName) throws Exception {
    initBigQuery(config);
    JsonNode testConfig = configs.get(configName);
    final BigQueryDestination destination = new BigQueryDestination();
    final AirbyteMessageConsumer consumer = destination.getConsumer(testConfig, catalog, Destination::defaultOutputRecordCollector);

    consumer.start();
    consumer.accept(MESSAGE_USERS1);
    consumer.accept(MESSAGE_TASKS1);
    consumer.accept(MESSAGE_USERS2);
    consumer.accept(MESSAGE_TASKS2);
    consumer.accept(MESSAGE_STATE);
    consumer.close();

    final List<JsonNode> usersActual = retrieveRecords(NAMING_RESOLVER.getRawTableName(USERS_STREAM_NAME));
    final List<JsonNode> expectedUsersJson = Lists.newArrayList(MESSAGE_USERS1.getRecord().getData(), MESSAGE_USERS2.getRecord().getData());
    assertEquals(expectedUsersJson.size(), usersActual.size());
    assertTrue(expectedUsersJson.containsAll(usersActual) && usersActual.containsAll(expectedUsersJson));

    final List<JsonNode> tasksActual = retrieveRecords(NAMING_RESOLVER.getRawTableName(TASKS_STREAM_NAME));
    final List<JsonNode> expectedTasksJson = Lists.newArrayList(MESSAGE_TASKS1.getRecord().getData(), MESSAGE_TASKS2.getRecord().getData());
    assertEquals(expectedTasksJson.size(), tasksActual.size());
    assertTrue(expectedTasksJson.containsAll(tasksActual) && tasksActual.containsAll(expectedTasksJson));

    assertTmpTablesNotPresent(catalog.getStreams()
        .stream()
        .map(ConfiguredAirbyteStream::getStream)
        .map(AirbyteStream::getName)
        .collect(Collectors.toList()));
  }

  @ParameterizedTest
  @MethodSource("failWriteTestConfigProvider")
  void testWriteFailure(String configName, String error) throws Exception {
    initBigQuery(config);
    JsonNode testConfig = configs.get(configName);
    final Exception ex = assertThrows(Exception.class, () -> {
      AirbyteMessageConsumer consumer = spy(new BigQueryDestination().getConsumer(testConfig, catalog, Destination::defaultOutputRecordCollector));
      consumer.start();
    });
    assertThat(ex.getMessage()).contains(error);

    final List<String> tableNames = catalog.getStreams()
        .stream()
        .map(ConfiguredAirbyteStream::getStream)
        .map(AirbyteStream::getName)
        .toList();
    assertTmpTablesNotPresent(catalog.getStreams()
        .stream()
        .map(ConfiguredAirbyteStream::getStream)
        .map(AirbyteStream::getName)
        .collect(Collectors.toList()));
    // assert that no tables were created.
    assertTrue(fetchNamesOfTablesInDb().stream().noneMatch(tableName -> tableNames.stream().anyMatch(tableName::startsWith)));
  }

  private Set<String> fetchNamesOfTablesInDb() throws InterruptedException {
    if(dataset == null || bigquery == null) {
      return Collections.emptySet();
    }
    final QueryJobConfiguration queryConfig = QueryJobConfiguration
        .newBuilder(String.format("SELECT * FROM `%s.INFORMATION_SCHEMA.TABLES`;", dataset.getDatasetId().getDataset()))
        .setUseLegacySql(false)
        .build();

    if(!dataset.exists()) {
      return Collections.emptySet();
    }
    return StreamSupport
        .stream(BigQueryUtils.executeQuery(bigquery, queryConfig).getLeft().getQueryResults().iterateAll().spliterator(), false)
        .map(v -> v.get("TABLE_NAME").getStringValue()).collect(Collectors.toSet());
  }

  private void assertTmpTablesNotPresent(final List<String> tableNames) throws InterruptedException {
    final Set<String> tmpTableNamePrefixes = tableNames.stream().map(name -> name + "_").collect(Collectors.toSet());
    final Set<String> finalTableNames = tableNames.stream().map(name -> name + "_raw").collect(Collectors.toSet());
    // search for table names that have the tmp table prefix but are not raw tables.
    assertTrue(fetchNamesOfTablesInDb()
        .stream()
        .filter(tableName -> !finalTableNames.contains(tableName))
        .noneMatch(tableName -> tmpTableNamePrefixes.stream().anyMatch(tableName::startsWith)));
  }

  private List<JsonNode> retrieveRecords(final String tableName) throws Exception {
    final QueryJobConfiguration queryConfig =
        QueryJobConfiguration.newBuilder(String.format("SELECT * FROM `%s.%s`;", dataset.getDatasetId().getDataset(), tableName.toLowerCase()))
            .setUseLegacySql(false).build();

    BigQueryUtils.executeQuery(bigquery, queryConfig);

    return StreamSupport
        .stream(BigQueryUtils.executeQuery(bigquery, queryConfig).getLeft().getQueryResults().iterateAll().spliterator(), false)
        .map(v -> v.get(JavaBaseConstants.COLUMN_NAME_DATA).getStringValue())
        .map(Jsons::deserialize)
        .collect(Collectors.toList());
  }

  @ParameterizedTest
  @MethodSource("successTestConfigProvider")
  void testWritePartitionOverUnpartitioned(String configName) throws Exception {
    JsonNode testConfig = configs.get(configName);
    initBigQuery(config);
    final String raw_table_name = String.format("_airbyte_raw_%s", USERS_STREAM_NAME);
    createUnpartitionedTable(bigquery, dataset, raw_table_name);
    assertFalse(isTablePartitioned(bigquery, dataset, raw_table_name));
    final BigQueryDestination destination = new BigQueryDestination();
    final AirbyteMessageConsumer consumer = destination.getConsumer(testConfig, catalog, Destination::defaultOutputRecordCollector);

    consumer.start();
    consumer.accept(MESSAGE_USERS1);
    consumer.accept(MESSAGE_TASKS1);
    consumer.accept(MESSAGE_USERS2);
    consumer.accept(MESSAGE_TASKS2);
    consumer.accept(MESSAGE_STATE);
    consumer.close();

    final List<JsonNode> usersActual = retrieveRecords(NAMING_RESOLVER.getRawTableName(USERS_STREAM_NAME));
    final List<JsonNode> expectedUsersJson = Lists.newArrayList(MESSAGE_USERS1.getRecord().getData(), MESSAGE_USERS2.getRecord().getData());
    assertEquals(expectedUsersJson.size(), usersActual.size());
    assertTrue(expectedUsersJson.containsAll(usersActual) && usersActual.containsAll(expectedUsersJson));

    final List<JsonNode> tasksActual = retrieveRecords(NAMING_RESOLVER.getRawTableName(TASKS_STREAM_NAME));
    final List<JsonNode> expectedTasksJson = Lists.newArrayList(MESSAGE_TASKS1.getRecord().getData(), MESSAGE_TASKS2.getRecord().getData());
    assertEquals(expectedTasksJson.size(), tasksActual.size());
    assertTrue(expectedTasksJson.containsAll(tasksActual) && tasksActual.containsAll(expectedTasksJson));

    assertTmpTablesNotPresent(catalog.getStreams()
        .stream()
        .map(ConfiguredAirbyteStream::getStream)
        .map(AirbyteStream::getName)
        .collect(Collectors.toList()));
    assertTrue(isTablePartitioned(bigquery, dataset, raw_table_name));
  }

  private void createUnpartitionedTable(final BigQuery bigquery, final Dataset dataset, final String tableName) {
    final TableId tableId = TableId.of(dataset.getDatasetId().getDataset(), tableName);
    bigquery.delete(tableId);
    final com.google.cloud.bigquery.Schema schema = com.google.cloud.bigquery.Schema.of(
        com.google.cloud.bigquery.Field.of(JavaBaseConstants.COLUMN_NAME_AB_ID, StandardSQLTypeName.STRING),
        com.google.cloud.bigquery.Field.of(JavaBaseConstants.COLUMN_NAME_EMITTED_AT, StandardSQLTypeName.TIMESTAMP),
        com.google.cloud.bigquery.Field.of(JavaBaseConstants.COLUMN_NAME_DATA, StandardSQLTypeName.STRING));
    final StandardTableDefinition tableDefinition =
        StandardTableDefinition.newBuilder()
            .setSchema(schema)
            .build();
    final TableInfo tableInfo = TableInfo.newBuilder(tableId, tableDefinition).build();
    bigquery.create(tableInfo);
  }

  private boolean isTablePartitioned(final BigQuery bigquery, final Dataset dataset, final String tableName) throws InterruptedException {
    final QueryJobConfiguration queryConfig = QueryJobConfiguration
        .newBuilder(
            String.format("SELECT max(is_partitioning_column) as is_partitioned FROM `%s.%s.INFORMATION_SCHEMA.COLUMNS` WHERE TABLE_NAME = '%s';",
                bigquery.getOptions().getProjectId(),
                dataset.getDatasetId().getDataset(),
                tableName))
        .setUseLegacySql(false)
        .build();
    final ImmutablePair<Job, String> result = BigQueryUtils.executeQuery(bigquery, queryConfig);
    for (final com.google.cloud.bigquery.FieldValueList row : result.getLeft().getQueryResults().getValues()) {
      return !row.get("is_partitioned").isNull() && row.get("is_partitioned").getStringValue().equals("YES");
    }
    return false;
  }
}<|MERGE_RESOLUTION|>--- conflicted
+++ resolved
@@ -24,7 +24,6 @@
 import com.google.cloud.bigquery.TableInfo;
 import com.google.common.collect.ImmutableMap;
 import com.google.common.collect.Lists;
-import io.airbyte.commons.exceptions.ConfigErrorException;
 import io.airbyte.commons.json.Jsons;
 import io.airbyte.commons.resources.MoreResources;
 import io.airbyte.commons.string.Strings;
@@ -73,13 +72,6 @@
 
 @TestInstance(PER_CLASS)
 class BigQueryDestinationTest {
-<<<<<<< HEAD
-
-  protected static final Path CREDENTIALS_PATH = Path.of("secrets/credentials.json");
-  protected static final Path CREDENTIALS_WITH_MISSED_CREATE_DATASET_ROLE_PATH =
-      Path.of("secrets/credentials-with-missed-dataset-creation-role.json");
-
-=======
   protected static final Path CREDENTIALS_STANDARD_INSERT_PATH = Path.of("secrets/credentials-standard.json");
   protected static final Path CREDENTIALS_BAD_PROJECT_PATH = Path.of("secrets/credentials-badproject.json");
   protected static final Path CREDENTIALS_NO_DATASET_CREATION_PATH =
@@ -91,7 +83,6 @@
 
   protected static final Path[] ALL_PATHS = {CREDENTIALS_WITH_GCS_STAGING_PATH, CREDENTIALS_BAD_PROJECT_PATH, CREDENTIALS_NO_DATASET_CREATION_PATH,
       CREDENTIALS_NON_BILLABLE_PROJECT_PATH, CREDENTIALS_WITH_GCS_STAGING_PATH};
->>>>>>> 3a8916e3
   private static final Logger LOGGER = LoggerFactory.getLogger(BigQueryDestinationTest.class);
   private static final String DATASET_NAME_PREFIX = "bq_dest_integration_test";
 
@@ -262,55 +253,6 @@
   }
 
   @ParameterizedTest
-<<<<<<< HEAD
-  @MethodSource("datasetIdResetterProvider")
-  void testCheckFailure(final DatasetIdResetter resetDatasetId) {
-    ((ObjectNode) config).put(BigQueryConsts.CONFIG_PROJECT_ID, "fake");
-    resetDatasetId.accept(config);
-
-    // Assert that check throws exception. Later it will be handled by IntegrationRunner
-    final ConfigErrorException ex = assertThrows(ConfigErrorException.class, () -> {
-      new BigQueryDestination().check(config);
-    });
-
-    assertThat(ex.getMessage()).contains("Access Denied");
-  }
-
-  @ParameterizedTest
-  @MethodSource("datasetIdResetterProvider")
-  void testCheckFailureInsufficientPermissionForCreateDataset(final DatasetIdResetter resetDatasetId) throws IOException {
-
-    if (!Files.exists(CREDENTIALS_WITH_MISSED_CREATE_DATASET_ROLE_PATH)) {
-      throw new IllegalStateException("""
-                                      Json config not found. Must provide path to a big query credentials file,
-                                       please add file with creds to
-                                      ../destination-bigquery/secrets/credentialsWithMissedDatasetCreationRole.json.""");
-    }
-    final String fullConfigAsString = Files.readString(
-        CREDENTIALS_WITH_MISSED_CREATE_DATASET_ROLE_PATH);
-    final JsonNode credentialsJson = Jsons.deserialize(fullConfigAsString).get(BigQueryConsts.BIGQUERY_BASIC_CONFIG);
-    final String projectId = credentialsJson.get(BigQueryConsts.CONFIG_PROJECT_ID).asText();
-    final String datasetId = Strings.addRandomSuffix(DATASET_NAME_PREFIX, "_", 8);
-
-    final JsonNode insufficientRoleConfig;
-
-    insufficientRoleConfig = Jsons.jsonNode(ImmutableMap.builder()
-        .put(BigQueryConsts.CONFIG_PROJECT_ID, projectId)
-        .put(BigQueryConsts.CONFIG_CREDS, credentialsJson.toString())
-        .put(BigQueryConsts.CONFIG_DATASET_ID, datasetId)
-        .put(BigQueryConsts.CONFIG_DATASET_LOCATION, DATASET_LOCATION)
-        .put(BIG_QUERY_CLIENT_CHUNK_SIZE, 10)
-        .build());
-
-    resetDatasetId.accept(insufficientRoleConfig);
-
-    // Assert that check throws exception. Later it will be handled by IntegrationRunner
-    final ConfigErrorException ex = assertThrows(ConfigErrorException.class, () -> {
-      new BigQueryDestination().check(insufficientRoleConfig);
-    });
-
-    assertThat(ex.getMessage()).contains("User does not have bigquery.datasets.create permission");
-=======
   @MethodSource("failCheckTestConfigProvider")
   void testCheckFailures(String configName, String error) {
     //TODO: this should always throw ConfigErrorException
@@ -319,7 +261,6 @@
       new BigQueryDestination().check(testConfig);
     });
     assertThat(ex.getMessage()).contains(error);
->>>>>>> 3a8916e3
   }
 
   @ParameterizedTest
