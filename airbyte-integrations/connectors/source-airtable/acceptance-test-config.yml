# See [Source Acceptance Tests](https://docs.airbyte.com/connector-development/testing-connectors/source-acceptance-tests-reference)
# for more information about how to configure these tests
connector_image: airbyte/source-airtable:dev
acceptance_tests:
  spec:
    tests:
      - spec_path: "source_airtable/spec.json"
  connection:
    tests:
      - config_path: "secrets/config.json"
        status: "succeed"
      - config_path: "integration_tests/invalid_config.json"
        status: "failed"
<<<<<<< HEAD
      - config_path: "secrets/config_oauth.json"
        status: "succeed"
=======
>>>>>>> f921d8cf
  discovery:
    tests:
      - config_path: "secrets/config.json"
      # bypassed this check, because discovery mechanism was changed
        backward_compatibility_tests_config:
          disable_for_version: "0.1.3"
  basic_read:
    tests:
      - config_path: "secrets/config.json"
        configured_catalog_path: "integration_tests/configured_catalog.json"
        empty_streams: []
  full_refresh:
    tests:
      - config_path: "secrets/config.json"
        configured_catalog_path: "integration_tests/configured_catalog.json"<|MERGE_RESOLUTION|>--- conflicted
+++ resolved
@@ -11,11 +11,6 @@
         status: "succeed"
       - config_path: "integration_tests/invalid_config.json"
         status: "failed"
-<<<<<<< HEAD
-      - config_path: "secrets/config_oauth.json"
-        status: "succeed"
-=======
->>>>>>> f921d8cf
   discovery:
     tests:
       - config_path: "secrets/config.json"
