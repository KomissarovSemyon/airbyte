connector_image: airbyte/source-gitlab:dev
test_strictness_level: "high"
acceptance_tests:
  spec:
<<<<<<< HEAD
    - spec_path: "source_gitlab/spec.json"
      backward_compatibility_tests_config:
        disable_for_version: "0.1.10"
  connection:
    - config_path: "secrets/config.json"
      status: "succeed"
    - config_path: "secrets/config_oauth.json"
      status: "succeed"
    - config_path: "integration_tests/invalid_config.json"
      status: "failed"
  discovery:
    - config_path: "secrets/config.json"
      backward_compatibility_tests_config:
        disable_for_version: "0.1.10"
    - config_path: "secrets/config_oauth.json"
      backward_compatibility_tests_config:
        disable_for_version: "0.1.10"
  basic_read:
    - config_path: "secrets/config.json"
      configured_catalog_path: "integration_tests/configured_catalog.json"
      empty_streams: ["group_issue_boards"]
      expect_records:
        path: "integration_tests/expected_records.txt"
    - config_path: "secrets/config_with_ids.json"
      configured_catalog_path: "integration_tests/configured_catalog.json"
      empty_streams: ["group_issue_boards", "epic_issues"]
      expect_records:
        path: "integration_tests/expected_records_with_ids.txt"
#     test read with OAuth2.0
    - config_path: "secrets/config_oauth.json"
      configured_catalog_path: "integration_tests/configured_catalog.json"
      empty_streams: ["group_issue_boards"]
# We cannot use these tests for testing Incremental, since for Gitlab the State is saved for each Project separately,
# and the Acceptance Tests at this stage do not support this functionality.
# Therefore, we hardcode the cursor_paths for our config.
=======
    tests:
      - spec_path: "source_gitlab/spec.json"
  connection:
    tests:
      - config_path: "secrets/config.json"
        status: "succeed"
      - config_path: "integration_tests/invalid_config.json"
        status: "failed"
  discovery:
    tests:
      - config_path: "secrets/config.json"
  basic_read:
    tests:
      - config_path: "secrets/config.json"
        expect_records:
          path: "integration_tests/expected_records.txt"
      - config_path: "secrets/config_with_ids.json"
        empty_streams:
          - name: "epics"
            bypass_reason: "Group in this config does not have epics. This stream is tested in the above TC."
          - name: "epic_issues"
            bypass_reason: "Group in this config does not have epics issues. This stream is tested in the above TC."
        expect_records:
          path: "integration_tests/expected_records_with_ids.txt"
>>>>>>> 9a62139c
  incremental:
    tests:
      - config_path: "secrets/config_with_ids.json"
        configured_catalog_path: "integration_tests/incremental_catalog.json"
        future_state:
          future_state_path: "integration_tests/abnormal_state.json"
        cursor_paths:
          commits: ["25157276", "created_at"]
          issues: ["25157276", "updated_at"]
          merge_requests: ["25157276", "updated_at"]
          pipelines: ["25157276", "updated_at"]
  full_refresh:
    tests:
      - config_path: "secrets/config.json"
        configured_catalog_path: "integration_tests/configured_catalog.json"<|MERGE_RESOLUTION|>--- conflicted
+++ resolved
@@ -2,54 +2,26 @@
 test_strictness_level: "high"
 acceptance_tests:
   spec:
-<<<<<<< HEAD
-    - spec_path: "source_gitlab/spec.json"
-      backward_compatibility_tests_config:
-        disable_for_version: "0.1.10"
-  connection:
-    - config_path: "secrets/config.json"
-      status: "succeed"
-    - config_path: "secrets/config_oauth.json"
-      status: "succeed"
-    - config_path: "integration_tests/invalid_config.json"
-      status: "failed"
-  discovery:
-    - config_path: "secrets/config.json"
-      backward_compatibility_tests_config:
-        disable_for_version: "0.1.10"
-    - config_path: "secrets/config_oauth.json"
-      backward_compatibility_tests_config:
-        disable_for_version: "0.1.10"
-  basic_read:
-    - config_path: "secrets/config.json"
-      configured_catalog_path: "integration_tests/configured_catalog.json"
-      empty_streams: ["group_issue_boards"]
-      expect_records:
-        path: "integration_tests/expected_records.txt"
-    - config_path: "secrets/config_with_ids.json"
-      configured_catalog_path: "integration_tests/configured_catalog.json"
-      empty_streams: ["group_issue_boards", "epic_issues"]
-      expect_records:
-        path: "integration_tests/expected_records_with_ids.txt"
-#     test read with OAuth2.0
-    - config_path: "secrets/config_oauth.json"
-      configured_catalog_path: "integration_tests/configured_catalog.json"
-      empty_streams: ["group_issue_boards"]
-# We cannot use these tests for testing Incremental, since for Gitlab the State is saved for each Project separately,
-# and the Acceptance Tests at this stage do not support this functionality.
-# Therefore, we hardcode the cursor_paths for our config.
-=======
     tests:
       - spec_path: "source_gitlab/spec.json"
+        backward_compatibility_tests_config:
+          disable_for_version: "0.1.11"
   connection:
     tests:
       - config_path: "secrets/config.json"
+        status: "succeed"
+      - config_path: "secrets/config_oauth.json"
         status: "succeed"
       - config_path: "integration_tests/invalid_config.json"
         status: "failed"
   discovery:
     tests:
       - config_path: "secrets/config.json"
+        backward_compatibility_tests_config:
+          disable_for_version: "0.1.11"
+      - config_path: "secrets/config_oauth.json"
+        backward_compatibility_tests_config:
+          disable_for_version: "0.1.11"
   basic_read:
     tests:
       - config_path: "secrets/config.json"
@@ -63,7 +35,9 @@
             bypass_reason: "Group in this config does not have epics issues. This stream is tested in the above TC."
         expect_records:
           path: "integration_tests/expected_records_with_ids.txt"
->>>>>>> 9a62139c
+      - config_path: "secrets/config_oauth.json"
+        expect_records:
+          path: "integration_tests/expected_records.txt"
   incremental:
     tests:
       - config_path: "secrets/config_with_ids.json"
