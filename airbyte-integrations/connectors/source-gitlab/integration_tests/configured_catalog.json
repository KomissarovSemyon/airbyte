--- conflicted
+++ resolved
@@ -231,8 +231,6 @@
       "sync_mode": "full_refresh",
       "destination_sync_mode": "overwrite",
       "primary_key": [["id"]]
-<<<<<<< HEAD
-=======
     },
     {
       "stream": {
@@ -244,7 +242,6 @@
       "sync_mode": "full_refresh",
       "destination_sync_mode": "overwrite",
       "primary_key": [["epic_issue_id"]]
->>>>>>> 1fce8909
     }
   ]
 }