/*
 * Copyright (c) 2022 Airbyte, Inc., all rights reserved.
 */

package io.airbyte.integrations.source.postgres;

import static io.airbyte.integrations.debezium.AirbyteDebeziumHandler.shouldUseCDC;
import static io.airbyte.integrations.debezium.internals.DebeziumEventUtils.CDC_DELETED_AT;
import static io.airbyte.integrations.debezium.internals.DebeziumEventUtils.CDC_UPDATED_AT;
import static io.airbyte.integrations.source.postgres.PostgresUtils.CDC_FIRST_RECORD_TIMEOUT;
import static io.airbyte.integrations.source.postgres.PostgresUtils.CDC_SUBSEQUENT_RECORD_TIMEOUT;
import static java.util.stream.Collectors.toList;
import static java.util.stream.Collectors.toSet;

import com.fasterxml.jackson.databind.JsonNode;
import com.fasterxml.jackson.databind.node.ObjectNode;
import com.google.common.annotations.VisibleForTesting;
import com.google.common.collect.ImmutableMap;
import com.google.common.collect.ImmutableMap.Builder;
import com.google.common.collect.Sets;
import io.airbyte.commons.functional.CheckedConsumer;
import io.airbyte.commons.functional.CheckedFunction;
import io.airbyte.commons.json.Jsons;
import io.airbyte.commons.util.AutoCloseableIterator;
import io.airbyte.commons.util.AutoCloseableIterators;
import io.airbyte.db.factory.DatabaseDriver;
import io.airbyte.db.jdbc.JdbcDatabase;
import io.airbyte.db.jdbc.streaming.AdaptiveStreamingQueryConfig;
import io.airbyte.integrations.base.AirbyteStreamNameNamespacePair;
import io.airbyte.integrations.base.IntegrationRunner;
import io.airbyte.integrations.base.Source;
import io.airbyte.integrations.base.ssh.SshWrappedSource;
import io.airbyte.integrations.debezium.AirbyteDebeziumHandler;
import io.airbyte.integrations.source.jdbc.AbstractJdbcSource;
import io.airbyte.integrations.source.jdbc.dto.JdbcPrivilegeDto;
import io.airbyte.integrations.source.relationaldb.TableInfo;
import io.airbyte.integrations.source.relationaldb.models.CdcState;
import io.airbyte.integrations.source.relationaldb.state.StateManager;
import io.airbyte.protocol.models.AirbyteCatalog;
import io.airbyte.protocol.models.AirbyteConnectionStatus;
import io.airbyte.protocol.models.AirbyteGlobalState;
import io.airbyte.protocol.models.AirbyteConnectionStatus.Status;
import io.airbyte.protocol.models.AirbyteMessage;
import io.airbyte.protocol.models.AirbyteStateMessage;
import io.airbyte.protocol.models.AirbyteStateMessage.AirbyteStateType;
import io.airbyte.protocol.models.AirbyteStream;
import io.airbyte.protocol.models.AirbyteStreamState;
import io.airbyte.protocol.models.CommonField;
import io.airbyte.protocol.models.ConfiguredAirbyteCatalog;
import io.airbyte.protocol.models.ConfiguredAirbyteStream;
import io.airbyte.protocol.models.SyncMode;
import java.sql.Connection;
import java.sql.JDBCType;
import java.sql.PreparedStatement;
import java.sql.SQLException;
import java.time.Duration;
import java.time.Instant;
import java.util.ArrayList;
import java.util.Collections;
import java.util.HashSet;
import java.util.List;
import java.util.Map;
import java.util.Set;
import java.util.function.Supplier;
import java.util.stream.Collectors;
import org.slf4j.Logger;
import org.slf4j.LoggerFactory;

public class PostgresSource extends AbstractJdbcSource<JDBCType> implements Source {

  private static final Logger LOGGER = LoggerFactory.getLogger(PostgresSource.class);
  public static final String CDC_LSN = "_ab_cdc_lsn";

  static final String DRIVER_CLASS = DatabaseDriver.POSTGRESQL.getDriverClassName();
  private List<String> schemas;

  public static Source sshWrappedSource() {
    return new SshWrappedSource(new PostgresSource(), List.of("host"), List.of("port"));
  }

  PostgresSource() {
    super(DRIVER_CLASS, AdaptiveStreamingQueryConfig::new, new PostgresSourceOperations());
  }

  @Override
  public JsonNode toDatabaseConfig(final JsonNode config) {
    return toDatabaseConfigStatic(config);
  }

  // todo (cgardens) - restructure AbstractJdbcSource so to take this function in the constructor. the
  // current structure forces us to declarehave a bunch of pure function methods as instance members
  // when they could be static.
  public JsonNode toDatabaseConfigStatic(final JsonNode config) {
    final List<String> additionalParameters = new ArrayList<>();

    final StringBuilder jdbcUrl = new StringBuilder(String.format("jdbc:postgresql://%s:%s/%s?",
        config.get("host").asText(),
        config.get("port").asText(),
        config.get("database").asText()));

    if (config.get("jdbc_url_params") != null && !config.get("jdbc_url_params").asText().isEmpty()) {
      jdbcUrl.append(config.get("jdbc_url_params").asText()).append("&");
    }

    // assume ssl if not explicitly mentioned.
    if (!config.has("ssl") || config.get("ssl").asBoolean()) {
      additionalParameters.add("ssl=true");
      additionalParameters.add("sslmode=require");
    }

    if (config.has("schemas") && config.get("schemas").isArray()) {
      schemas = new ArrayList<>();
      for (final JsonNode schema : config.get("schemas")) {
        schemas.add(schema.asText());
      }
    }

    if (schemas != null && !schemas.isEmpty()) {
      additionalParameters.add("currentSchema=" + String.join(",", schemas));
    }

    additionalParameters.forEach(x -> jdbcUrl.append(x).append("&"));

    final Builder<Object, Object> configBuilder = ImmutableMap.builder()
        .put("username", config.get("username").asText())
        .put("jdbc_url", jdbcUrl.toString());

    if (config.has("password")) {
      configBuilder.put("password", config.get("password").asText());
    }

    return Jsons.jsonNode(configBuilder.build());
  }

  @Override
  public Set<String> getExcludedInternalNameSpaces() {
    return Set.of("information_schema", "pg_catalog", "pg_internal", "catalog_history");
  }

  @Override
  public AirbyteCatalog discover(final JsonNode config) throws Exception {
    final AirbyteCatalog catalog = super.discover(config);

    if (isCdc(config)) {
      final List<AirbyteStream> streams = catalog.getStreams().stream()
          .map(PostgresSource::removeIncrementalWithoutPk)
          .map(PostgresSource::setIncrementalToSourceDefined)
          .map(PostgresSource::addCdcMetadataColumns)
          .collect(toList());

      catalog.setStreams(streams);
    }

    return catalog;
  }

  @Override
  public List<TableInfo<CommonField<JDBCType>>> discoverInternal(final JdbcDatabase database) throws Exception {
    if (schemas != null && !schemas.isEmpty()) {
      // process explicitly selected (from UI) schemas
      final List<TableInfo<CommonField<JDBCType>>> internals = new ArrayList<>();
      for (final String schema : schemas) {
        LOGGER.info("Checking schema: {}", schema);
        final List<TableInfo<CommonField<JDBCType>>> tables = super.discoverInternal(database, schema);
        internals.addAll(tables);
        for (final TableInfo<CommonField<JDBCType>> table : tables) {
          LOGGER.info("Found table: {}.{}", table.getNameSpace(), table.getName());
        }
      }
      return internals;
    } else {
      LOGGER.info("No schemas explicitly set on UI to process, so will process all of existing schemas in DB");
      return super.discoverInternal(database);
    }
  }

  @Override
  public List<CheckedConsumer<JdbcDatabase, Exception>> getCheckOperations(final JsonNode config)
      throws Exception {
    final List<CheckedConsumer<JdbcDatabase, Exception>> checkOperations = new ArrayList<>(
        super.getCheckOperations(config));

    if (isCdc(config)) {
      checkOperations.add(database -> {
        final List<JsonNode> matchingSlots = database.queryJsons(connection -> {
          final String sql = "SELECT * FROM pg_replication_slots WHERE slot_name = ? AND plugin = ? AND database = ?";
          final PreparedStatement ps = connection.prepareStatement(sql);
          ps.setString(1, config.get("replication_method").get("replication_slot").asText());
          ps.setString(2, PostgresUtils.getPluginValue(config.get("replication_method")));
          ps.setString(3, config.get("database").asText());

          LOGGER.info("Attempting to find the named replication slot using the query: {}", ps);

          return ps;
        }, sourceOperations::rowToJson);

        if (matchingSlots.size() != 1) {
          throw new RuntimeException(
              "Expected exactly one replication slot but found " + matchingSlots.size()
                  + ". Please read the docs and add a replication slot to your database.");
        }

      });

      checkOperations.add(database -> {
        final List<JsonNode> matchingPublications = database.queryJsons(connection -> {
          final PreparedStatement ps = connection.prepareStatement("SELECT * FROM pg_publication WHERE pubname = ?");
          ps.setString(1, config.get("replication_method").get("publication").asText());
          LOGGER.info("Attempting to find the publication using the query: " + ps);
          return ps;
        }, sourceOperations::rowToJson);

        if (matchingPublications.size() != 1) {
          throw new RuntimeException(
              "Expected exactly one publication but found " + matchingPublications.size()
                  + ". Please read the docs and add a publication to your database.");
        }

      });
    }

    return checkOperations;
  }

  @Override
  public AutoCloseableIterator<AirbyteMessage> read(final JsonNode config,
                                                    final ConfiguredAirbyteCatalog catalog,
                                                    final JsonNode state)
      throws Exception {
    // this check is used to ensure that have the pgoutput slot available so Debezium won't attempt to
    // create it.
    final AirbyteConnectionStatus check = check(config);

    if (check.getStatus().equals(Status.FAILED)) {
      throw new RuntimeException("Unable establish a connection: " + check.getMessage());
    }

    return super.read(config, catalog, state);
  }

  @Override
  public List<AutoCloseableIterator<AirbyteMessage>> getIncrementalIterators(final JdbcDatabase database,
                                                                             final ConfiguredAirbyteCatalog catalog,
                                                                             final Map<String, TableInfo<CommonField<JDBCType>>> tableNameToTable,
                                                                             final StateManager stateManager,
                                                                             final Instant emittedAt) {
    final JsonNode sourceConfig = database.getSourceConfig();
    if (isCdc(sourceConfig) && shouldUseCDC(catalog)) {
      final Duration initialWaitingTime = sourceConfig.has("initial_waiting_seconds")
          ? Duration.ofSeconds(sourceConfig.get("initial_waiting_seconds").asLong())
          : CDC_FIRST_RECORD_TIMEOUT;
      LOGGER.info("Initial Debezium waiting time: {}s", initialWaitingTime.getSeconds());
      final AirbyteDebeziumHandler handler = new AirbyteDebeziumHandler(sourceConfig,
<<<<<<< HEAD
          PostgresCdcTargetPosition.targetPosition(database),
          PostgresCdcProperties.getDebeziumProperties(sourceConfig),
          catalog, false, initialWaitingTime, CDC_SUBSEQUENT_RECORD_TIMEOUT);
      return handler.getIncrementalIterators(
=======
          PostgresCdcTargetPosition.targetPosition(database), false);
      final PostgresCdcStateHandler postgresCdcStateHandler = new PostgresCdcStateHandler(stateManager);
      final List<ConfiguredAirbyteStream> streamsToSnapshot = identifyStreamsToSnapshot(catalog, stateManager);
      final Supplier<AutoCloseableIterator<AirbyteMessage>> incrementalIteratorSupplier = () -> handler.getIncrementalIterators(catalog,
>>>>>>> cae55cc1
          new PostgresCdcSavedInfoFetcher(stateManager.getCdcStateManager().getCdcState()),
          postgresCdcStateHandler,
          new PostgresCdcConnectorMetadataInjector(),
          PostgresCdcProperties.getDebeziumDefaultProperties(sourceConfig),
          emittedAt);
      if (streamsToSnapshot.isEmpty()) {
        return Collections.singletonList(incrementalIteratorSupplier.get());
      }

      final AutoCloseableIterator<AirbyteMessage> snapshotIterator = handler.getSnapshotIterators(
          new ConfiguredAirbyteCatalog().withStreams(streamsToSnapshot), new PostgresCdcConnectorMetadataInjector(),
          PostgresCdcProperties.getSnapshotProperties(), postgresCdcStateHandler, emittedAt);
      return Collections.singletonList(AutoCloseableIterators.concatWithEagerClose(snapshotIterator, AutoCloseableIterators.lazyIterator(incrementalIteratorSupplier)));

    } else {
      return super.getIncrementalIterators(database, catalog, tableNameToTable, stateManager, emittedAt);
    }
  }

  protected List<ConfiguredAirbyteStream> identifyStreamsToSnapshot(final ConfiguredAirbyteCatalog catalog, final StateManager stateManager) {
    final Set<AirbyteStreamNameNamespacePair> alreadySyncedStreams = stateManager.getCdcStateManager().getInitialStreamsSynced();
    if (alreadySyncedStreams.isEmpty() && (stateManager.getCdcStateManager().getCdcState() == null
        || stateManager.getCdcStateManager().getCdcState().getState() == null)) {
      return Collections.emptyList();
    }

    final Set<AirbyteStreamNameNamespacePair> allStreams = AirbyteStreamNameNamespacePair.fromConfiguredCatalog(catalog);

    final Set<AirbyteStreamNameNamespacePair> newlyAddedStreams = new HashSet<>(Sets.difference(allStreams, alreadySyncedStreams));

    return catalog.getStreams().stream()
        .filter(stream -> newlyAddedStreams.contains(AirbyteStreamNameNamespacePair.fromAirbyteSteam(stream.getStream())))
        .map(Jsons::clone)
        .collect(Collectors.toList());
  }

  @VisibleForTesting
  static boolean isCdc(final JsonNode config) {
    final boolean isCdc = config.hasNonNull("replication_method")
        && config.get("replication_method").hasNonNull("replication_slot")
        && config.get("replication_method").hasNonNull("publication");
    LOGGER.info("using CDC: {}", isCdc);
    return isCdc;
  }

  /*
   * It isn't possible to recreate the state of the original database unless we include extra
   * information (like an oid) when using logical replication. By limiting to Full Refresh when we
   * don't have a primary key we dodge the problem for now. As a work around a CDC and non-CDC source
   * could be configured if there's a need to replicate a large non-PK table.
   *
   * Note: in place mutation.
   */
  private static AirbyteStream removeIncrementalWithoutPk(final AirbyteStream stream) {
    if (stream.getSourceDefinedPrimaryKey().isEmpty()) {
      stream.getSupportedSyncModes().remove(SyncMode.INCREMENTAL);
    }

    return stream;
  }

  @Override
  public Set<JdbcPrivilegeDto> getPrivilegesTableForCurrentUser(final JdbcDatabase database,
                                                                final String schema)
      throws SQLException {
    final CheckedFunction<Connection, PreparedStatement, SQLException> statementCreator = connection -> {
      final PreparedStatement ps = connection.prepareStatement(
          """
                 SELECT nspname as table_schema,
                        relname as table_name
                 FROM   pg_class c
                 JOIN   pg_namespace n on c.relnamespace = n.oid
                 WHERE  has_table_privilege(c.oid, 'SELECT')
                 -- r = ordinary table, i = index, S = sequence, t = TOAST table, v = view, m = materialized view, c = composite type, f = foreign table, p = partitioned table, I = partitioned index
                 AND    relkind in ('r', 'm', 'v', 't', 'f', 'p')
                 and    ((? is null) OR nspname = ?)
          """);
      ps.setString(1, schema);
      ps.setString(2, schema);
      return ps;
    };

    return database.queryJsons(statementCreator, sourceOperations::rowToJson)
        .stream()
        .map(e -> JdbcPrivilegeDto.builder()
            .schemaName(e.get("table_schema").asText())
            .tableName(e.get("table_name").asText())
            .build())
        .collect(toSet());
  }

  @VisibleForTesting
  static String getUsername(final JsonNode databaseConfig) {
    final String jdbcUrl = databaseConfig.get("jdbc_url").asText();
    final String username = databaseConfig.get("username").asText();

    // Azure Postgres server has this username pattern: <username>@<host>.
    // Inside Postgres, the true username is just <username>.
    // The jdbc_url is constructed in the toDatabaseConfigStatic method.
    if (username.contains("@") && jdbcUrl.contains("azure.com:")) {
      final String[] tokens = username.split("@");
      final String postgresUsername = tokens[0];
      LOGGER.info("Azure username \"{}\" is detected; use \"{}\" to check permission", username, postgresUsername);
      return postgresUsername;
    }

    return username;
  }

  @Override
  protected boolean isNotInternalSchema(final JsonNode jsonNode, final Set<String> internalSchemas) {
    return false;
  }

  /*
   * Set all streams that do have incremental to sourceDefined, so that the user cannot set or
   * override a cursor field.
   *
   * Note: in place mutation.
   */
  private static AirbyteStream setIncrementalToSourceDefined(final AirbyteStream stream) {
    if (stream.getSupportedSyncModes().contains(SyncMode.INCREMENTAL)) {
      stream.setSourceDefinedCursor(true);
    }

    return stream;
  }

  // Note: in place mutation.
  private static AirbyteStream addCdcMetadataColumns(final AirbyteStream stream) {
    final ObjectNode jsonSchema = (ObjectNode) stream.getJsonSchema();
    final ObjectNode properties = (ObjectNode) jsonSchema.get("properties");

    final JsonNode stringType = Jsons.jsonNode(ImmutableMap.of("type", "string"));
    final JsonNode numberType = Jsons.jsonNode(ImmutableMap.of("type", "number"));
    properties.set(CDC_LSN, numberType);
    properties.set(CDC_UPDATED_AT, stringType);
    properties.set(CDC_DELETED_AT, stringType);

    return stream;
  }

  // TODO This is a temporary override so that the Postgres source can take advantage of per-stream
  // state
  @Override
  protected List<AirbyteStateMessage> generateEmptyInitialState(final JsonNode config) {
    if (getSupportedStateType(config) == AirbyteStateType.GLOBAL) {
      final AirbyteGlobalState globalState = new AirbyteGlobalState()
          .withSharedState(Jsons.jsonNode(new CdcState()))
          .withStreamStates(List.of());
      return List.of(new AirbyteStateMessage().withType(AirbyteStateType.GLOBAL).withGlobal(globalState));
    } else {
      return List.of(new AirbyteStateMessage()
          .withType(AirbyteStateType.STREAM)
          .withStream(new AirbyteStreamState()));
    }
  }

  @Override
  protected AirbyteStateType getSupportedStateType(final JsonNode config) {
    return isCdc(config) ? AirbyteStateType.GLOBAL : AirbyteStateType.STREAM;
  }

  public static void main(final String[] args) throws Exception {
    final Source source = PostgresSource.sshWrappedSource();
    LOGGER.info("starting source: {}", PostgresSource.class);
    new IntegrationRunner(source).run(args);
    LOGGER.info("completed source: {}", PostgresSource.class);
  }

}<|MERGE_RESOLUTION|>--- conflicted
+++ resolved
@@ -38,8 +38,8 @@
 import io.airbyte.integrations.source.relationaldb.state.StateManager;
 import io.airbyte.protocol.models.AirbyteCatalog;
 import io.airbyte.protocol.models.AirbyteConnectionStatus;
+import io.airbyte.protocol.models.AirbyteConnectionStatus.Status;
 import io.airbyte.protocol.models.AirbyteGlobalState;
-import io.airbyte.protocol.models.AirbyteConnectionStatus.Status;
 import io.airbyte.protocol.models.AirbyteMessage;
 import io.airbyte.protocol.models.AirbyteStateMessage;
 import io.airbyte.protocol.models.AirbyteStateMessage.AirbyteStateType;
@@ -53,7 +53,6 @@
 import java.sql.JDBCType;
 import java.sql.PreparedStatement;
 import java.sql.SQLException;
-import java.time.Duration;
 import java.time.Instant;
 import java.util.ArrayList;
 import java.util.Collections;
@@ -246,22 +245,12 @@
                                                                              final Instant emittedAt) {
     final JsonNode sourceConfig = database.getSourceConfig();
     if (isCdc(sourceConfig) && shouldUseCDC(catalog)) {
-      final Duration initialWaitingTime = sourceConfig.has("initial_waiting_seconds")
-          ? Duration.ofSeconds(sourceConfig.get("initial_waiting_seconds").asLong())
-          : CDC_FIRST_RECORD_TIMEOUT;
-      LOGGER.info("Initial Debezium waiting time: {}s", initialWaitingTime.getSeconds());
       final AirbyteDebeziumHandler handler = new AirbyteDebeziumHandler(sourceConfig,
-<<<<<<< HEAD
-          PostgresCdcTargetPosition.targetPosition(database),
-          PostgresCdcProperties.getDebeziumProperties(sourceConfig),
-          catalog, false, initialWaitingTime, CDC_SUBSEQUENT_RECORD_TIMEOUT);
-      return handler.getIncrementalIterators(
-=======
-          PostgresCdcTargetPosition.targetPosition(database), false);
+          PostgresCdcTargetPosition.targetPosition(database), false,
+          CDC_FIRST_RECORD_TIMEOUT, CDC_SUBSEQUENT_RECORD_TIMEOUT);
       final PostgresCdcStateHandler postgresCdcStateHandler = new PostgresCdcStateHandler(stateManager);
       final List<ConfiguredAirbyteStream> streamsToSnapshot = identifyStreamsToSnapshot(catalog, stateManager);
       final Supplier<AutoCloseableIterator<AirbyteMessage>> incrementalIteratorSupplier = () -> handler.getIncrementalIterators(catalog,
->>>>>>> cae55cc1
           new PostgresCdcSavedInfoFetcher(stateManager.getCdcStateManager().getCdcState()),
           postgresCdcStateHandler,
           new PostgresCdcConnectorMetadataInjector(),
