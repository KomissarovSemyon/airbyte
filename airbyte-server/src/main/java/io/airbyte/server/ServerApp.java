/*
 * Copyright (c) 2022 Airbyte, Inc., all rights reserved.
 */

package io.airbyte.server;

import io.airbyte.analytics.Deployment;
import io.airbyte.analytics.TrackingClient;
import io.airbyte.analytics.TrackingClientSingleton;
import io.airbyte.commons.lang.CloseableShutdownHook;
import io.airbyte.commons.resources.MoreResources;
import io.airbyte.commons.temporal.ConnectionManagerUtils;
import io.airbyte.commons.temporal.StreamResetRecordsHelper;
import io.airbyte.commons.temporal.TemporalClient;
import io.airbyte.commons.temporal.TemporalUtils;
import io.airbyte.commons.temporal.TemporalWorkflowUtils;
import io.airbyte.commons.version.AirbyteVersion;
import io.airbyte.config.Configs;
import io.airbyte.config.EnvConfigs;
import io.airbyte.config.helpers.LogClientSingleton;
import io.airbyte.config.persistence.ConfigRepository;
import io.airbyte.config.persistence.SecretsRepositoryReader;
import io.airbyte.config.persistence.SecretsRepositoryWriter;
import io.airbyte.config.persistence.StatePersistence;
import io.airbyte.config.persistence.StreamResetPersistence;
import io.airbyte.config.persistence.split_secrets.SecretPersistence;
import io.airbyte.config.persistence.split_secrets.SecretsHydrator;
import io.airbyte.db.Database;
import io.airbyte.db.check.DatabaseCheckException;
import io.airbyte.db.factory.DSLContextFactory;
import io.airbyte.db.factory.DataSourceFactory;
import io.airbyte.db.factory.DatabaseCheckFactory;
import io.airbyte.db.factory.FlywayFactory;
import io.airbyte.db.instance.configs.ConfigsDatabaseMigrator;
import io.airbyte.db.instance.jobs.JobsDatabaseMigrator;
import io.airbyte.persistence.job.DefaultJobPersistence;
import io.airbyte.persistence.job.JobPersistence;
import io.airbyte.persistence.job.WebUrlHelper;
import io.airbyte.persistence.job.WorkspaceHelper;
import io.airbyte.persistence.job.errorreporter.JobErrorReporter;
import io.airbyte.persistence.job.errorreporter.JobErrorReportingClient;
import io.airbyte.persistence.job.errorreporter.JobErrorReportingClientFactory;
import io.airbyte.persistence.job.factory.OAuthConfigSupplier;
import io.airbyte.persistence.job.tracker.JobTracker;
import io.airbyte.server.errors.InvalidInputExceptionMapper;
import io.airbyte.server.errors.InvalidJsonExceptionMapper;
import io.airbyte.server.errors.InvalidJsonInputExceptionMapper;
import io.airbyte.server.errors.KnownExceptionMapper;
import io.airbyte.server.errors.NotFoundExceptionMapper;
import io.airbyte.server.errors.UncaughtExceptionMapper;
import io.airbyte.server.handlers.AttemptHandler;
import io.airbyte.server.handlers.ConnectionsHandler;
import io.airbyte.server.handlers.DbMigrationHandler;
import io.airbyte.server.handlers.DestinationDefinitionsHandler;
import io.airbyte.server.handlers.DestinationHandler;
import io.airbyte.server.handlers.HealthCheckHandler;
import io.airbyte.server.handlers.JobHistoryHandler;
import io.airbyte.server.handlers.LogsHandler;
import io.airbyte.server.handlers.OAuthHandler;
import io.airbyte.server.handlers.OpenApiConfigHandler;
import io.airbyte.server.handlers.OperationsHandler;
import io.airbyte.server.handlers.SchedulerHandler;
import io.airbyte.server.handlers.SourceDefinitionsHandler;
import io.airbyte.server.handlers.SourceHandler;
import io.airbyte.server.handlers.StateHandler;
import io.airbyte.server.handlers.WebBackendConnectionsHandler;
import io.airbyte.server.handlers.WebBackendGeographiesHandler;
import io.airbyte.server.handlers.WorkspacesHandler;
import io.airbyte.server.scheduler.DefaultSynchronousSchedulerClient;
import io.airbyte.server.scheduler.EventRunner;
import io.airbyte.server.scheduler.TemporalEventRunner;
import io.airbyte.validation.json.JsonSchemaValidator;
import io.airbyte.workers.normalization.NormalizationRunnerFactory;
import io.temporal.serviceclient.WorkflowServiceStubs;
import java.net.http.HttpClient;
import java.util.Map;
import java.util.Optional;
import java.util.Set;
import javax.sql.DataSource;
import org.eclipse.jetty.server.Server;
import org.eclipse.jetty.servlet.ServletContextHandler;
import org.eclipse.jetty.servlet.ServletHolder;
import org.flywaydb.core.Flyway;
import org.glassfish.jersey.jackson.internal.jackson.jaxrs.json.JacksonJaxbJsonProvider;
import org.glassfish.jersey.server.ResourceConfig;
import org.glassfish.jersey.servlet.ServletContainer;
import org.jooq.DSLContext;
import org.jooq.SQLDialect;
import org.slf4j.Logger;
import org.slf4j.LoggerFactory;
import org.slf4j.MDC;

@SuppressWarnings("PMD.AvoidCatchingThrowable")
public class ServerApp implements ServerRunnable {

  private static final Logger LOGGER = LoggerFactory.getLogger(ServerApp.class);
  private static final int PORT = 8001;
  private static final String DRIVER_CLASS_NAME = "org.postgresql.Driver";

  private final AirbyteVersion airbyteVersion;
  private final Set<Class<?>> customComponentClasses;
  private final Set<Object> customComponents;

  public ServerApp(final AirbyteVersion airbyteVersion,
                   final Set<Class<?>> customComponentClasses,
                   final Set<Object> customComponents) {
    this.airbyteVersion = airbyteVersion;
    this.customComponentClasses = customComponentClasses;
    this.customComponents = customComponents;
  }

  @Override
  @SuppressWarnings("PMD.InvalidLogMessageFormat")
  public void start() throws Exception {
    final Server server = new Server(PORT);

    final ServletContextHandler handler = new ServletContextHandler();

    final Map<String, String> mdc = MDC.getCopyOfContextMap();

    final ResourceConfig rc =
        new ResourceConfig()
            .register(new RequestLogger(mdc))
            .register(InvalidInputExceptionMapper.class)
            .register(InvalidJsonExceptionMapper.class)
            .register(InvalidJsonInputExceptionMapper.class)
            .register(KnownExceptionMapper.class)
            .register(UncaughtExceptionMapper.class)
            .register(NotFoundExceptionMapper.class)
            // needed so that the custom json exception mappers don't get overridden
            // https://stackoverflow.com/questions/35669774/jersey-custom-exception-mapper-for-invalid-json-string
            .register(JacksonJaxbJsonProvider.class);

    // inject custom server functionality
    customComponentClasses.forEach(rc::register);
    customComponents.forEach(rc::register);

    final ServletHolder configServlet = new ServletHolder(new ServletContainer(rc));

    handler.addServlet(configServlet, "/api/*");

    server.setHandler(handler);

    server.start();
    final String banner = MoreResources.readResource("banner/banner.txt");
    LOGGER.info(banner + String.format("Version: %s\n", airbyteVersion.serialize()));
    server.join();

    Runtime.getRuntime().addShutdownHook(new Thread(() -> {
      try {
        server.stop();
      } catch (final Exception ex) {
        // silently fail at this stage because server is terminating.
        LOGGER.warn("exception: " + ex);
      }
    }));
  }

  private static void assertDatabasesReady(final Configs configs,
                                           final DSLContext configsDslContext,
                                           final Flyway configsFlyway,
                                           final DSLContext jobsDslContext,
                                           final Flyway jobsFlyway)
      throws DatabaseCheckException {
    LOGGER.info("Checking configs database flyway migration version..");
    DatabaseCheckFactory
        .createConfigsDatabaseMigrationCheck(configsDslContext, configsFlyway, configs.getConfigsDatabaseMinimumFlywayMigrationVersion(),
            configs.getConfigsDatabaseInitializationTimeoutMs())
        .check();

    LOGGER.info("Checking jobs database flyway migration version..");
    DatabaseCheckFactory.createJobsDatabaseMigrationCheck(jobsDslContext, jobsFlyway, configs.getJobsDatabaseMinimumFlywayMigrationVersion(),
        configs.getJobsDatabaseInitializationTimeoutMs()).check();
  }

  public static ServerRunnable getServer(final ServerFactory apiFactory,
                                         final Configs configs,
                                         final DSLContext configsDslContext,
                                         final Flyway configsFlyway,
                                         final DSLContext jobsDslContext,
                                         final Flyway jobsFlyway)
      throws Exception {
    LogClientSingleton.getInstance().setWorkspaceMdc(
        configs.getWorkerEnvironment(),
        configs.getLogConfigs(),
        LogClientSingleton.getInstance().getServerLogsRoot(configs.getWorkspaceRoot()));

    LOGGER.info("Checking databases..");
    assertDatabasesReady(configs, configsDslContext, configsFlyway, jobsDslContext, jobsFlyway);

    LOGGER.info("Creating config repository...");
    final Database configsDatabase = new Database(configsDslContext);
    final SecretsHydrator secretsHydrator = SecretPersistence.getSecretsHydrator(configsDslContext, configs);
    final Optional<SecretPersistence> secretPersistence = SecretPersistence.getLongLived(configsDslContext, configs);
    final Optional<SecretPersistence> ephemeralSecretPersistence = SecretPersistence.getEphemeral(configsDslContext, configs);
    final ConfigRepository configRepository = new ConfigRepository(configsDatabase);
    final SecretsRepositoryReader secretsRepositoryReader = new SecretsRepositoryReader(configRepository, secretsHydrator);
    final SecretsRepositoryWriter secretsRepositoryWriter =
        new SecretsRepositoryWriter(configRepository, secretPersistence, ephemeralSecretPersistence);

    LOGGER.info("Creating jobs persistence...");
    final Database jobsDatabase = new Database(jobsDslContext);
    final JobPersistence jobPersistence = new DefaultJobPersistence(jobsDatabase);

    TrackingClientSingleton.initialize(
        configs.getTrackingStrategy(),
        new Deployment(configs.getDeploymentMode(), jobPersistence.getDeployment().orElseThrow(), configs.getWorkerEnvironment()),
        configs.getAirbyteRole(),
        configs.getAirbyteVersion(),
        configRepository);

    final TrackingClient trackingClient = TrackingClientSingleton.get();
    final JobTracker jobTracker = new JobTracker(configRepository, jobPersistence, trackingClient);

    final WebUrlHelper webUrlHelper = new WebUrlHelper(configs.getWebappUrl());
    final JobErrorReportingClient jobErrorReportingClient = JobErrorReportingClientFactory.getClient(configs.getJobErrorReportingStrategy(), configs);
    final JobErrorReporter jobErrorReporter =
        new JobErrorReporter(
            configRepository,
            configs.getDeploymentMode(),
            configs.getAirbyteVersionOrWarning(),
            NormalizationRunnerFactory.BASE_NORMALIZATION_IMAGE_NAME,
            NormalizationRunnerFactory.NORMALIZATION_VERSION,
            webUrlHelper,
            jobErrorReportingClient);

    final TemporalUtils temporalUtils = new TemporalUtils(
        configs.getTemporalCloudClientCert(),
        configs.getTemporalCloudClientKey(),
        configs.temporalCloudEnabled(),
        configs.getTemporalCloudHost(),
        configs.getTemporalCloudNamespace(),
        configs.getTemporalHost(),
        configs.getTemporalRetentionInDays());

    final StreamResetPersistence streamResetPersistence = new StreamResetPersistence(configsDatabase);
    final WorkflowServiceStubs temporalService = temporalUtils.createTemporalService();
    final ConnectionManagerUtils connectionManagerUtils = new ConnectionManagerUtils();
    final StreamResetRecordsHelper streamResetRecordsHelper = new StreamResetRecordsHelper(jobPersistence, streamResetPersistence);

    final TemporalClient temporalClient = new TemporalClient(
        configs.getWorkspaceRoot(),
        TemporalWorkflowUtils.createWorkflowClient(temporalService, temporalUtils.getNamespace()),
        temporalService,
        streamResetPersistence,
        connectionManagerUtils,
        streamResetRecordsHelper);

    final OAuthConfigSupplier oAuthConfigSupplier = new OAuthConfigSupplier(configRepository, trackingClient);
    final DefaultSynchronousSchedulerClient syncSchedulerClient =
        new DefaultSynchronousSchedulerClient(temporalClient, jobTracker, jobErrorReporter, oAuthConfigSupplier);
    final HttpClient httpClient = HttpClient.newBuilder().version(HttpClient.Version.HTTP_1_1).build();
    final EventRunner eventRunner = new TemporalEventRunner(temporalClient);

    final WorkspaceHelper workspaceHelper = new WorkspaceHelper(configRepository, jobPersistence);

    final JsonSchemaValidator schemaValidator = new JsonSchemaValidator();

    final AttemptHandler attemptHandler = new AttemptHandler(jobPersistence);

    final ConnectionsHandler connectionsHandler = new ConnectionsHandler(
        configRepository,
        workspaceHelper,
        trackingClient,
        eventRunner);

    final DestinationHandler destinationHandler = new DestinationHandler(
        configRepository,
        secretsRepositoryReader,
        secretsRepositoryWriter,
        schemaValidator,
        connectionsHandler);

    final OperationsHandler operationsHandler = new OperationsHandler(configRepository);

    final SchedulerHandler schedulerHandler = new SchedulerHandler(
        configRepository,
        secretsRepositoryReader,
        secretsRepositoryWriter,
        syncSchedulerClient,
        jobPersistence,
        configs.getWorkerEnvironment(),
        configs.getLogConfigs(),
        eventRunner,
        connectionsHandler);

    final DbMigrationHandler dbMigrationHandler = new DbMigrationHandler(configsDatabase, configsFlyway, jobsDatabase, jobsFlyway);

    final DestinationDefinitionsHandler destinationDefinitionsHandler = new DestinationDefinitionsHandler(configRepository, syncSchedulerClient,
        destinationHandler);

    final HealthCheckHandler healthCheckHandler = new HealthCheckHandler(configRepository);

    final OAuthHandler oAuthHandler = new OAuthHandler(configRepository, httpClient, trackingClient);

    final SourceHandler sourceHandler = new SourceHandler(
        configRepository,
        secretsRepositoryReader,
        secretsRepositoryWriter,
        schemaValidator,
        connectionsHandler);

    final SourceDefinitionsHandler sourceDefinitionsHandler = new SourceDefinitionsHandler(configRepository, syncSchedulerClient, sourceHandler);

    final JobHistoryHandler jobHistoryHandler = new JobHistoryHandler(
        jobPersistence,
        configs.getWorkerEnvironment(),
        configs.getLogConfigs(),
        connectionsHandler,
        sourceHandler,
        sourceDefinitionsHandler,
        destinationHandler,
        destinationDefinitionsHandler,
        configs.getAirbyteVersion());

    final LogsHandler logsHandler = new LogsHandler(configs);

    final WorkspacesHandler workspacesHandler = new WorkspacesHandler(
        configRepository,
        secretsRepositoryWriter,
        connectionsHandler,
        destinationHandler,
        sourceHandler);

    final OpenApiConfigHandler openApiConfigHandler = new OpenApiConfigHandler();

    final StatePersistence statePersistence = new StatePersistence(configsDatabase);

    final StateHandler stateHandler = new StateHandler(statePersistence);

    final WebBackendConnectionsHandler webBackendConnectionsHandler = new WebBackendConnectionsHandler(
        connectionsHandler,
        stateHandler,
        sourceHandler,
        destinationHandler,
        jobHistoryHandler,
        schedulerHandler,
        operationsHandler,
        eventRunner,
        configRepository);

    final WebBackendGeographiesHandler webBackendGeographiesHandler = new WebBackendGeographiesHandler();

    LOGGER.info("Starting server...");

    return apiFactory.create(
        syncSchedulerClient,
        configRepository,
        secretsRepositoryReader,
        secretsRepositoryWriter,
        jobPersistence,
        configsDatabase,
        jobsDatabase,
        trackingClient,
        configs.getWorkerEnvironment(),
        configs.getLogConfigs(),
        configs.getAirbyteVersion(),
        configs.getWorkspaceRoot(),
        httpClient,
        eventRunner,
        configsFlyway,
        jobsFlyway,
        attemptHandler,
        connectionsHandler,
        dbMigrationHandler,
        destinationDefinitionsHandler,
        destinationHandler,
        healthCheckHandler,
        jobHistoryHandler,
        logsHandler,
        oAuthHandler,
        openApiConfigHandler,
        operationsHandler,
        schedulerHandler,
        sourceHandler,
        sourceDefinitionsHandler,
        stateHandler,
        workspacesHandler,
        webBackendConnectionsHandler,
        webBackendGeographiesHandler);
<<<<<<< HEAD
  }

  @VisibleForTesting
  static void migrateExistingConnectionsToTemporalScheduler(final ConfigRepository configRepository,
                                                            final JobPersistence jobPersistence,
                                                            final EventRunner eventRunner)
      throws JsonValidationException, ConfigNotFoundException, IOException {
    // Skip the migration if it was already performed, to save on resources/startup time
    if (jobPersistence.isSchedulerMigrated()) {
      LOGGER.info("Migration to temporal scheduler has already been performed");
      return;
    }

    LOGGER.info("Start migration to the new scheduler...");
    final Set<UUID> connectionIds =
        configRepository.listStandardSyncs().stream()
            .filter(standardSync -> standardSync.getStatus() == Status.ACTIVE || standardSync.getStatus() == Status.INACTIVE)
            .map(StandardSync::getConnectionId)
            .collect(Collectors.toSet());
    eventRunner.migrateSyncIfNeeded(connectionIds);
    jobPersistence.setSchedulerMigrationDone();
    LOGGER.info("Done migrating to the new scheduler...");
=======
>>>>>>> 1cdf1ba9
  }

  public static void main(final String[] args) {
    try {
      final Configs configs = new EnvConfigs();

      // Manual configuration that will be replaced by Dependency Injection in the future
      final DataSource configsDataSource =
          DataSourceFactory.create(configs.getConfigDatabaseUser(), configs.getConfigDatabasePassword(), DRIVER_CLASS_NAME,
              configs.getConfigDatabaseUrl());
      final DataSource jobsDataSource =
          DataSourceFactory.create(configs.getDatabaseUser(), configs.getDatabasePassword(), DRIVER_CLASS_NAME, configs.getDatabaseUrl());

      try (final DSLContext configsDslContext = DSLContextFactory.create(configsDataSource, SQLDialect.POSTGRES);
          final DSLContext jobsDslContext = DSLContextFactory.create(jobsDataSource, SQLDialect.POSTGRES)) {

        // Ensure that the database resources are closed on application shutdown
        CloseableShutdownHook.registerRuntimeShutdownHook(configsDataSource, jobsDataSource, configsDslContext, jobsDslContext);

        final Flyway configsFlyway = FlywayFactory.create(configsDataSource, DbMigrationHandler.class.getSimpleName(),
            ConfigsDatabaseMigrator.DB_IDENTIFIER, ConfigsDatabaseMigrator.MIGRATION_FILE_LOCATION);
        final Flyway jobsFlyway = FlywayFactory.create(jobsDataSource, DbMigrationHandler.class.getSimpleName(), JobsDatabaseMigrator.DB_IDENTIFIER,
            JobsDatabaseMigrator.MIGRATION_FILE_LOCATION);

        getServer(new ServerFactory.Api(), configs, configsDslContext, configsFlyway, jobsDslContext, jobsFlyway).start();
      }
    } catch (final Throwable e) {
      LOGGER.error("Server failed", e);
      System.exit(1); // so the app doesn't hang on background threads
    }
  }

}<|MERGE_RESOLUTION|>--- conflicted
+++ resolved
@@ -378,31 +378,6 @@
         workspacesHandler,
         webBackendConnectionsHandler,
         webBackendGeographiesHandler);
-<<<<<<< HEAD
-  }
-
-  @VisibleForTesting
-  static void migrateExistingConnectionsToTemporalScheduler(final ConfigRepository configRepository,
-                                                            final JobPersistence jobPersistence,
-                                                            final EventRunner eventRunner)
-      throws JsonValidationException, ConfigNotFoundException, IOException {
-    // Skip the migration if it was already performed, to save on resources/startup time
-    if (jobPersistence.isSchedulerMigrated()) {
-      LOGGER.info("Migration to temporal scheduler has already been performed");
-      return;
-    }
-
-    LOGGER.info("Start migration to the new scheduler...");
-    final Set<UUID> connectionIds =
-        configRepository.listStandardSyncs().stream()
-            .filter(standardSync -> standardSync.getStatus() == Status.ACTIVE || standardSync.getStatus() == Status.INACTIVE)
-            .map(StandardSync::getConnectionId)
-            .collect(Collectors.toSet());
-    eventRunner.migrateSyncIfNeeded(connectionIds);
-    jobPersistence.setSchedulerMigrationDone();
-    LOGGER.info("Done migrating to the new scheduler...");
-=======
->>>>>>> 1cdf1ba9
   }
 
   public static void main(final String[] args) {
