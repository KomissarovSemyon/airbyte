import { useMonaco } from "@monaco-editor/react";
import { useFormikContext } from "formik";
import { load, YAMLException } from "js-yaml";
import debounce from "lodash/debounce";
import isMatch from "lodash/isMatch";
import { editor } from "monaco-editor/esm/vs/editor/editor.api";
import { useEffect, useMemo, useRef, useState } from "react";

import { CodeEditor } from "components/ui/CodeEditor";

import { ConnectorManifest } from "core/request/ConnectorManifest";
<<<<<<< HEAD
import { useConnectorBuilderState } from "services/connectorBuilder/ConnectorBuilderStateService";
=======
import { useConfirmationModalService } from "hooks/services/ConfirmationModal";
import { useConnectorBuilderFormState } from "services/connectorBuilder/ConnectorBuilderStateService";
>>>>>>> 00fb4bba

import { UiYamlToggleButton } from "../Builder/UiYamlToggleButton";
import { DownloadYamlButton } from "../DownloadYamlButton";
import { convertToBuilderFormValues, convertToManifest } from "../types";
import styles from "./YamlEditor.module.scss";

interface YamlEditorProps {
  toggleYamlEditor: () => void;
}

export const YamlEditor: React.FC<YamlEditorProps> = ({ toggleYamlEditor }) => {
  const { setValues } = useFormikContext();
  // const { openConfirmationModal, closeConfirmationModal } = useConfirmationModalService();
  const yamlEditorRef = useRef<editor.IStandaloneCodeEditor>();
  const {
    yamlManifest,
    yamlIsValid,
    jsonManifest,
    builderFormValues,
    setYamlEditorIsMounted,
    setYamlIsValid,
    setJsonManifest,
  } = useConnectorBuilderFormState();
  const [yamlValue, setYamlValue] = useState(yamlManifest);

  // debounce the setJsonManifest calls so that it doesnt result in a network call for every keystroke
  const debouncedSetJsonManifest = useMemo(() => debounce(setJsonManifest, 200), [setJsonManifest]);

  const monaco = useMonaco();

  useEffect(() => {
    if (monaco && yamlEditorRef.current && yamlValue) {
      const errOwner = "yaml";
      const yamlEditorModel = yamlEditorRef.current.getModel();

      try {
        const json = load(yamlValue) as ConnectorManifest;
        setYamlIsValid(true);
        debouncedSetJsonManifest(json);

        // clear editor error markers
        if (yamlEditorModel) {
          monaco.editor.setModelMarkers(yamlEditorModel, errOwner, []);
        }
      } catch (err) {
        if (err instanceof YAMLException) {
          setYamlIsValid(false);
          const mark = err.mark;

          // set editor error markers
          if (yamlEditorModel) {
            monaco.editor.setModelMarkers(yamlEditorModel, errOwner, [
              {
                startLineNumber: mark.line + 1,
                startColumn: mark.column + 1,
                endLineNumber: mark.line + 1,
                endColumn: mark.column + 2,
                message: err.message,
                severity: monaco.MarkerSeverity.Error,
              },
            ]);
          }
        }
      }
    }
  }, [yamlValue, monaco, debouncedSetJsonManifest, setYamlIsValid]);

  const yamlIsDirty = useMemo(() => {
    return !isMatch(convertToManifest(builderFormValues), jsonManifest);
  }, [jsonManifest, builderFormValues]);

  const handleToggleYamlEditor = () => {
    if (yamlIsDirty) {
      // openConfirmationModal({
      //   text: "connectorBuilder.toggleModal.text",
      //   title: "connectorBuilder.toggleModal.title",
      //   submitButtonText: "connectorBuilder.toggleModal.submitButton",
      //   onSubmit: () => {
      //     setYamlIsValid(true);
      //     toggleYamlEditor();
      //     closeConfirmationModal();
      //   },
      // });
      // setBuilderFormValues(convertToBuilderFormValues(jsonManifest), false);
      setValues(convertToBuilderFormValues(jsonManifest));
      toggleYamlEditor();
    } else {
      setYamlIsValid(true);
      toggleYamlEditor();
    }
  };

  return (
    <div className={styles.container}>
      <div className={styles.control}>
        <UiYamlToggleButton yamlSelected onClick={handleToggleYamlEditor} />
        <DownloadYamlButton yaml={yamlValue} yamlIsValid={yamlIsValid} />
      </div>
      <div className={styles.editorContainer}>
        <CodeEditor
          value={yamlValue}
          language="yaml"
          theme="airbyte-light"
          onChange={(value) => setYamlValue(value ?? "")}
          lineNumberCharacterWidth={6}
          onMount={(editor) => {
            setYamlEditorIsMounted(true);
            yamlEditorRef.current = editor;
          }}
        />
      </div>
    </div>
  );
};<|MERGE_RESOLUTION|>--- conflicted
+++ resolved
@@ -9,12 +9,8 @@
 import { CodeEditor } from "components/ui/CodeEditor";
 
 import { ConnectorManifest } from "core/request/ConnectorManifest";
-<<<<<<< HEAD
-import { useConnectorBuilderState } from "services/connectorBuilder/ConnectorBuilderStateService";
-=======
-import { useConfirmationModalService } from "hooks/services/ConfirmationModal";
+// import { useConfirmationModalService } from "hooks/services/ConfirmationModal";
 import { useConnectorBuilderFormState } from "services/connectorBuilder/ConnectorBuilderStateService";
->>>>>>> 00fb4bba
 
 import { UiYamlToggleButton } from "../Builder/UiYamlToggleButton";
 import { DownloadYamlButton } from "../DownloadYamlButton";
@@ -99,8 +95,12 @@
       //   },
       // });
       // setBuilderFormValues(convertToBuilderFormValues(jsonManifest), false);
-      setValues(convertToBuilderFormValues(jsonManifest));
-      toggleYamlEditor();
+      try {
+        setValues(convertToBuilderFormValues(jsonManifest, builderFormValues));
+        toggleYamlEditor();
+      } catch (e) {
+        alert(e.message);
+      }
     } else {
       setYamlIsValid(true);
       toggleYamlEditor();
