--- conflicted
+++ resolved
@@ -1,4 +1,6 @@
 import { JSONSchema7 } from "json-schema";
+import isEqual from "lodash/isEqual";
+import { v4 as uuid } from "uuid";
 import * as yup from "yup";
 
 import { AirbyteJSONSchema } from "core/jsonSchema/types";
@@ -20,6 +22,9 @@
   SubstreamSlicer,
   SubstreamSlicerType,
   CartesianProductStreamSlicer,
+  DatetimeStreamSlicer,
+  ListStreamSlicer,
+  InlineSchemaLoader,
 } from "core/request/ConnectorManifest";
 
 export interface BuilderFormInput {
@@ -444,9 +449,7 @@
   ),
 });
 
-function builderFormAuthenticatorToAuthenticator(
-  globalSettings: BuilderFormValues["global"]
-): HttpRequesterAuthenticator {
+function builderToManifestAuthenticator(globalSettings: BuilderFormValues["global"]): HttpRequesterAuthenticator {
   if (globalSettings.authenticator.type === "OAuthAuthenticator") {
     return {
       ...globalSettings.authenticator,
@@ -462,7 +465,23 @@
   return globalSettings.authenticator as HttpRequesterAuthenticator;
 }
 
-function builderFormStreamSlicerToStreamSlicer(
+function manifestToBuilderAuthenticator(
+  manifestAuthenticator: HttpRequesterAuthenticator,
+  streamName?: string
+): BuilderFormAuthenticator {
+  if (manifestAuthenticator.type === "OAuthAuthenticator") {
+    return {
+      ...manifestAuthenticator,
+      refresh_request_body: Object.entries(manifestAuthenticator.refresh_request_body ?? {}),
+    };
+  }
+  if (manifestAuthenticator.type === "CustomAuthenticator") {
+    throw new ManifestCompatibilityError(streamName, "uses a CustomAuthenticator");
+  }
+  return manifestAuthenticator;
+}
+
+function builderToManifestStreamSlicer(
   values: BuilderFormValues,
   slicer: BuilderStream["streamSlicer"],
   visitedStreams: string[]
@@ -477,7 +496,7 @@
     return {
       type: "CartesianProductStreamSlicer",
       stream_slicers: slicer.stream_slicers.map((subSlicer) => {
-        return builderFormStreamSlicerToStreamSlicer(values, subSlicer, visitedStreams);
+        return builderToManifestStreamSlicer(values, subSlicer, visitedStreams);
       }),
     } as unknown as CartesianProductStreamSlicer;
   }
@@ -507,6 +526,47 @@
       },
     ],
   };
+}
+
+function manifestToBuilderStreamSlicer(
+  manifestStreamSlicer: SimpleRetrieverStreamSlicer,
+  streamName?: string
+): NonNullable<BuilderStream["streamSlicer"]> {
+  if (manifestStreamSlicer.type === undefined) {
+    throw new ManifestCompatibilityError(streamName, "stream_slicer has no type");
+  }
+
+  if (manifestStreamSlicer.type === "CustomStreamSlicer") {
+    throw new ManifestCompatibilityError(streamName, "stream_slicer contains a CustomStreamSlicer");
+  }
+
+  if (manifestStreamSlicer.type === "SingleSlice") {
+    throw new ManifestCompatibilityError(streamName, "stream_slicer contains a SingleSlice");
+  }
+
+  if (manifestStreamSlicer.type === "DatetimeStreamSlicer" || manifestStreamSlicer.type === "ListStreamSlicer") {
+    return manifestStreamSlicer as DatetimeStreamSlicer | ListStreamSlicer;
+  }
+
+  if (manifestStreamSlicer.type === "CartesianProductStreamSlicer") {
+    return {
+      type: "CartesianProductStreamSlicer",
+      stream_slicers: manifestStreamSlicer.stream_slicers.map((subSlicer) => {
+        return manifestToBuilderStreamSlicer(subSlicer, streamName) as
+          | Exclude<SimpleRetrieverStreamSlicer, SubstreamSlicer | CartesianProductStreamSlicer>
+          | BuilderSubstreamSlicer;
+      }),
+    };
+  }
+
+  // TODO: add support for substream slicer..
+  // This will be fairly complex as it would need to compare the manifestStreamSlicer's parent stream configs' streams to every other stream in the manifest to find one with an exact match,
+  // and once it does it will need to map that back to the id that was assigned to that stream, which may not have been assigned yet since this conversion is happening stream by stream...
+  if (manifestStreamSlicer.type === "SubstreamSlicer") {
+    throw new ManifestCompatibilityError(streamName, "stream_slicer contains a SubstreamSlicer");
+  }
+
+  throw new ManifestCompatibilityError(streamName, "stream_slicer type is unsupported");
 }
 
 function parseSchemaString(schema?: string) {
@@ -537,32 +597,6 @@
       requester: {
         type: "HttpRequester",
         name: stream.name,
-<<<<<<< HEAD
-        primary_key: stream.primaryKey,
-        requester: {
-          type: "HttpRequester",
-          name: stream.name,
-          url_base: values.global?.urlBase,
-          path: stream.urlPath,
-          http_method: stream.httpMethod,
-          request_options_provider: {
-            // TODO can't declare type here because the server will error out, but the types dictate it is needed. Fix here once server is fixed.
-            // type: "InterpolatedRequestOptionsProvider",
-            request_parameters: Object.fromEntries(stream.requestOptions.requestParameters),
-            request_headers: Object.fromEntries(stream.requestOptions.requestHeaders),
-            request_body_json: Object.fromEntries(stream.requestOptions.requestBody),
-          } as InterpolatedRequestOptionsProvider,
-          authenticator: builderFormAuthenticatorToAuthenticator(values.global),
-          // TODO: remove these empty "config" values once they are no longer required in the connector manifest JSON schema
-          config: {},
-        },
-        record_selector: {
-          type: "RecordSelector",
-          extractor: {
-            type: "DpathExtractor",
-            field_pointer: stream.fieldPointer,
-          },
-=======
         url_base: values.global?.urlBase,
         path: stream.urlPath,
         request_options_provider: {
@@ -572,14 +606,13 @@
           request_headers: Object.fromEntries(stream.requestOptions.requestHeaders),
           request_body_json: Object.fromEntries(stream.requestOptions.requestBody),
         } as InterpolatedRequestOptionsProvider,
-        authenticator: builderFormAuthenticatorToAuthenticator(values.global),
+        authenticator: builderToManifestAuthenticator(values.global),
       },
       record_selector: {
         type: "RecordSelector",
         extractor: {
           type: "DpathExtractor",
           field_pointer: stream.fieldPointer,
->>>>>>> 00fb4bba
         },
       },
       paginator: stream.paginator
@@ -597,7 +630,7 @@
             url_base: values.global?.urlBase,
           }
         : { type: "NoPagination" },
-      stream_slicer: builderFormStreamSlicerToStreamSlicer(values, stream.streamSlicer, [...visitedStreams, stream.id]),
+      stream_slicer: builderToManifestStreamSlicer(values, stream.streamSlicer, [...visitedStreams, stream.id]),
     },
   };
 }
@@ -635,8 +668,120 @@
   };
 };
 
-export const convertToBuilderFormValues = (manifest: ConnectorManifest) => {
+export const convertToBuilderFormValues = (
+  manifest: ConnectorManifest,
+  currentBuilderFormValues: BuilderFormValues
+) => {
   const builderFormValues = DEFAULT_BUILDER_FORM_VALUES;
+  builderFormValues.global.connectorName = currentBuilderFormValues.global.connectorName;
+
+  console.log("test");
+
+  const streams = manifest.streams;
+  if (streams && streams.length > 0) {
+    if (streams[0].retriever.type !== "SimpleRetriever") {
+      throw new ManifestCompatibilityError(streams[0].name, "doesn't use a SimpleRetriever");
+    }
+    builderFormValues.global.urlBase = streams[0].retriever.requester.url_base;
+    if (streams[0].retriever.requester.authenticator) {
+      builderFormValues.global.authenticator = manifestToBuilderAuthenticator(
+        streams[0].retriever.requester.authenticator,
+        streams[0].name
+      );
+    }
+
+    builderFormValues.streams = streams.map((stream) => {
+      if (stream.retriever.type !== "SimpleRetriever") {
+        throw new ManifestCompatibilityError(stream.name, "doesn't use a SimpleRetriever");
+      }
+
+      const retriever = stream.retriever;
+      const requester = retriever.requester;
+
+      if (!isEqual(retriever.requester.authenticator, builderFormValues.global.authenticator)) {
+        throw new ManifestCompatibilityError(stream.name, "authenticator does not match the first stream's");
+      }
+
+      if (retriever.requester.url_base !== builderFormValues.global.urlBase) {
+        throw new ManifestCompatibilityError(stream.name, "url_base does not match the first stream's");
+      }
+
+      const builderStream = {
+        ...DEFAULT_BUILDER_STREAM_VALUES,
+        id: uuid(),
+        name: stream.name ?? "",
+        urlPath: requester.path,
+        fieldPointer: retriever.record_selector.extractor.field_pointer,
+        requestParameters: Object.entries(requester.request_options_provider?.request_parameters ?? {}),
+        requestHeaders: Object.entries(requester.request_options_provider?.request_headers ?? {}),
+        // try getting this from request_body_data first, and if not set then pull from request_body_json
+        requestBody: Object.entries(
+          requester.request_options_provider?.request_body_data ??
+            requester.request_options_provider?.request_body_json ??
+            {}
+        ),
+      };
+
+      if (![undefined, "GET", "POST"].includes(requester.http_method)) {
+        throw new ManifestCompatibilityError(stream.name, "http_method is not GET or POST");
+      } else {
+        builderStream.httpMethod = (requester.http_method as "GET" | "POST" | undefined) ?? "GET";
+      }
+
+      console.log("stream.primary_key", stream.primary_key);
+      if (stream.primary_key === undefined) {
+        builderStream.primaryKey = [];
+      } else if (Array.isArray(stream.primary_key)) {
+        if (stream.primary_key.length > 0 && Array.isArray(stream.primary_key[0])) {
+          throw new ManifestCompatibilityError(stream.name, "primary_key contains nested arrays");
+        } else {
+          builderStream.primaryKey = stream.primary_key as string[];
+        }
+      } else {
+        builderStream.primaryKey = [stream.primary_key];
+      }
+
+      if (retriever.paginator && retriever.paginator.type === "DefaultPaginator") {
+        if (retriever.paginator.page_token_option === undefined) {
+          throw new ManifestCompatibilityError(stream.name, "paginator does not define a page_token_option");
+        }
+
+        if (retriever.paginator.url_base !== builderFormValues.global.urlBase) {
+          throw new ManifestCompatibilityError(
+            stream.name,
+            "paginator.url_base does not match the first stream's url_base"
+          );
+        }
+
+        builderStream.paginator = {
+          strategy: retriever.paginator.pagination_strategy,
+          pageTokenOption: retriever.paginator.page_token_option,
+          pageSizeOption: retriever.paginator.page_size_option,
+        };
+      }
+
+      if (retriever.stream_slicer) {
+        builderStream.streamSlicer = manifestToBuilderStreamSlicer(retriever.stream_slicer);
+      }
+
+      if (stream.schema_loader) {
+        if (stream.schema_loader.type === "DefaultSchemaLoader") {
+          throw new ManifestCompatibilityError(stream.name, "schema_loader is DefaultSchemaLoader");
+        }
+
+        if (stream.schema_loader.type === "JsonFileSchemaLoader") {
+          throw new ManifestCompatibilityError(stream.name, "schema_loader is JsonFileSchemaLoader");
+        }
+
+        const schemaLoader = stream.schema_loader as InlineSchemaLoader;
+        if (schemaLoader.schema) {
+          builderStream.schema = JSON.stringify(schemaLoader.schema);
+        }
+      }
+
+      return builderStream;
+    });
+  }
 
   const spec = manifest.spec;
   if (spec) {
@@ -650,78 +795,21 @@
         required: required.includes(key),
       };
     });
-    // do we need to do anything with inferred inputs here? Maybe not since InputsView and BuilderSidebar call getInferredInputs directly?
-  }
-
-  const streams = manifest.streams;
-  if (streams && streams.length > 0) {
-    // grab urlBase from first stream to use as global
-    builderFormValues.global.urlBase = streams[0].retriever.requester.url_base;
-
-    // grab first non-undefined authenticator to use as global
-    builderFormValues.global.authenticator = streams.find(
-      (stream) => stream.retriever.requester.authenticator !== undefined
-    )?.retriever?.requester?.authenticator;
-
-    builderFormValues.streams = streams.map((stream) => {
-      let primaryKey: string[];
-      if (stream.primary_key === undefined) {
-        primaryKey = [];
-      } else if (Array.isArray(stream.primary_key)) {
-        // if primary key is nested array, grab just the first nested value to use as the primary key
-        if (stream.primary_key.length > 0 && Array.isArray(stream.primary_key[0])) {
-          [primaryKey] = stream.primary_key as string[][];
-        } else {
-          primaryKey = stream.primary_key as string[];
-        }
-      } else {
-        primaryKey = [stream.primary_key];
-      }
-
-      const builderStream = {
-        ...DEFAULT_BUILDER_STREAM_VALUES,
-        name: stream.name ?? "",
-        primaryKey,
-      };
-
-      // if stream uses a CustomRetriever, only the name and primary key are pulled out, as everything else comes from the SimpleRetriever in the normal case
-      if (stream.retriever.type === "SimpleRetriever") {
-        const retriever = stream.retriever;
-        const requester = retriever.requester;
-        return {
-          ...builderStream,
-          urlPath: requester.path,
-          fieldPointer: retriever.record_selector.extractor.field_pointer,
-          httpMethod: (requester.http_method as "GET" | "POST") ?? "GET",
-          requestOptions: {
-            requestParameters: Object.entries(requester.request_options_provider?.request_parameters ?? {}),
-            requestHeaders: Object.entries(requester.request_options_provider?.request_headers ?? {}),
-            // try getting this from request_body_data first, and if not set then pull from request_body_json
-            requestBody: Object.entries(
-              requester.request_options_provider?.request_body_data ??
-                requester.request_options_provider?.request_body_json ??
-                {}
-            ),
-          },
-          paginator:
-            retriever.paginator && retriever.paginator.type === "DefaultPaginator"
-              ? {
-                  strategy: retriever.paginator.pagination_strategy,
-                  // page token option is actually required despite what the manifest schema says, so if not set then create a default value
-                  pageTokenOption: retriever.paginator.page_token_option ?? {
-                    type: "RequestOption",
-                    inject_into: "request_parameter",
-                  },
-                  pageSizeOption: retriever.paginator.page_size_option,
-                }
-              : undefined,
-          streamSlicer: retriever.stream_slicer,
-        };
-      }
-
-      return builderStream;
-    });
+    // Mot exactly sure how to deal with inferred inputs, because the manifest may contain inputs that are used in the authenticator but are not named the same as inferred inputs
+    // Maybe we can verify if the authenticator values point to {{config[]}} values, and if they do then we just rename them, if not then we throw an error?
   }
 
   return builderFormValues;
-};+};
+
+export class ManifestCompatibilityError extends Error {
+  __type = "connectorBuilder.manifestCompatibility";
+
+  constructor(public streamName: string | undefined, public message: string) {
+    super(`${streamName ? `Stream ${streamName}: ` : ""} ${message}`);
+  }
+}
+
+export function isManifestCompatibilityError(error: { __type?: string }): error is ManifestCompatibilityError {
+  return error.__type === "connectorBuilder.manifestCompatibility";
+}