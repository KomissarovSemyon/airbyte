--- conflicted
+++ resolved
@@ -113,21 +113,21 @@
   private final WorkerConfigs workerConfigs;
 
   public ReplicationActivityImpl(
-                                 @Named("containerOrchestratorConfig") final Optional<ContainerOrchestratorConfig> containerOrchestratorConfig,
-                                 @Named("replicationProcessFactory") final ProcessFactory processFactory,
-                                 final SecretsHydrator secretsHydrator,
-                                 @Named("workspaceRoot") final Path workspaceRoot,
-                                 final WorkerEnvironment workerEnvironment,
-                                 final LogConfigs logConfigs,
-                                 @Value("${airbyte.version}") final String airbyteVersion,
-                                 final FeatureFlagClient featureFlag,
-                                 @Value("${micronaut.server.port}") final Integer serverPort,
-                                 final AirbyteConfigValidator airbyteConfigValidator,
-                                 final TemporalUtils temporalUtils,
-                                 final AirbyteApiClient airbyteApiClient,
-                                 final AirbyteMessageSerDeProvider serDeProvider,
-                                 final AirbyteMessageVersionedMigratorFactory migratorFactory,
-                                 @Named("replicationWorkerConfigs") final WorkerConfigs workerConfigs) {
+      @Named("containerOrchestratorConfig") final Optional<ContainerOrchestratorConfig> containerOrchestratorConfig,
+      @Named("replicationProcessFactory") final ProcessFactory processFactory,
+      final SecretsHydrator secretsHydrator,
+      @Named("workspaceRoot") final Path workspaceRoot,
+      final WorkerEnvironment workerEnvironment,
+      final LogConfigs logConfigs,
+      @Value("${airbyte.version}") final String airbyteVersion,
+      final FeatureFlagClient featureFlag,
+      @Value("${micronaut.server.port}") final Integer serverPort,
+      final AirbyteConfigValidator airbyteConfigValidator,
+      final TemporalUtils temporalUtils,
+      final AirbyteApiClient airbyteApiClient,
+      final AirbyteMessageSerDeProvider serDeProvider,
+      final AirbyteMessageVersionedMigratorFactory migratorFactory,
+      @Named("replicationWorkerConfigs") final WorkerConfigs workerConfigs) {
     this.containerOrchestratorConfig = containerOrchestratorConfig;
     this.processFactory = processFactory;
     this.secretsHydrator = secretsHydrator;
@@ -151,10 +151,10 @@
   @Trace(operationName = ACTIVITY_TRACE_OPERATION_NAME)
   @Override
   public StandardSyncOutput replicate(final JobRunConfig jobRunConfig,
-                                      final IntegrationLauncherConfig sourceLauncherConfig,
-                                      final IntegrationLauncherConfig destinationLauncherConfig,
-                                      final StandardSyncInput syncInput,
-                                      @Nullable final String taskQueue) {
+      final IntegrationLauncherConfig sourceLauncherConfig,
+      final IntegrationLauncherConfig destinationLauncherConfig,
+      final StandardSyncInput syncInput,
+      @Nullable final String taskQueue) {
     final Map<String, Object> traceAttributes =
         Map.of(ATTEMPT_NUMBER_KEY, jobRunConfig.getAttemptId(), JOB_ID_KEY, jobRunConfig.getJobId(), DESTINATION_DOCKER_IMAGE_KEY,
             destinationLauncherConfig.getDockerImage(), SOURCE_DOCKER_IMAGE_KEY, sourceLauncherConfig.getDockerImage());
@@ -256,7 +256,7 @@
 
     final MetricAttribute[] attributes = metricAttributes.entrySet().stream()
         .map(e -> new MetricAttribute(ApmTraceUtils.formatTag(e.getKey()), e.getValue().toString()))
-        .collect(Collectors.toSet()).toArray(new MetricAttribute[] {});
+        .collect(Collectors.toSet()).toArray(new MetricAttribute[]{});
     final Map<String, Object> tags = new HashMap<>();
     if (replicationSummary.getBytesSynced() != null) {
       tags.put(REPLICATION_BYTES_SYNCED_KEY, replicationSummary.getBytesSynced());
@@ -275,10 +275,10 @@
   }
 
   private CheckedSupplier<Worker<StandardSyncInput, ReplicationOutput>, Exception> getLegacyWorkerFactory(
-                                                                                                          final IntegrationLauncherConfig sourceLauncherConfig,
-                                                                                                          final IntegrationLauncherConfig destinationLauncherConfig,
-                                                                                                          final JobRunConfig jobRunConfig,
-                                                                                                          final StandardSyncInput syncInput) {
+      final IntegrationLauncherConfig sourceLauncherConfig,
+      final IntegrationLauncherConfig destinationLauncherConfig,
+      final JobRunConfig jobRunConfig,
+      final StandardSyncInput syncInput) {
     return () -> {
       final IntegrationLauncher sourceLauncher = new AirbyteIntegrationLauncher(
           sourceLauncherConfig.getJobId(),
@@ -298,7 +298,6 @@
           featureFlag);
 
       // reset jobs use an empty source to induce resetting all data in destination.
-<<<<<<< HEAD
       final AirbyteSource airbyteSource;
       if (isResetJob(sourceLauncherConfig.getDockerImage())) {
         final var contexts = new Multi(List.of(
@@ -309,18 +308,10 @@
       } else {
         airbyteSource = new DefaultAirbyteSource(sourceLauncher,
             new VersionedAirbyteStreamFactory<>(serDeProvider, migratorFactory, sourceLauncherConfig.getProtocolVersion(),
-                DefaultAirbyteSource.CONTAINER_LOG_MDC_BUILDER),
+                DefaultAirbyteSource.CONTAINER_LOG_MDC_BUILDER, , Optional.of(SourceException.class)),
             featureFlag);
       }
 
-=======
-      final AirbyteSource airbyteSource = isResetJob(sourceLauncherConfig.getDockerImage())
-          ? new EmptyAirbyteSource(featureFlags.useStreamCapableState())
-          : new DefaultAirbyteSource(sourceLauncher,
-              new VersionedAirbyteStreamFactory<>(serDeProvider, migratorFactory, sourceLauncherConfig.getProtocolVersion(),
-                  DefaultAirbyteSource.CONTAINER_LOG_MDC_BUILDER, Optional.of(SourceException.class)),
-              featureFlags);
->>>>>>> a7fb304e
       MetricClientFactory.initialize(MetricEmittingApps.WORKER);
       final MetricClient metricClient = MetricClientFactory.getMetricClient();
       final WorkerMetricReporter metricReporter = new WorkerMetricReporter(metricClient, sourceLauncherConfig.getDockerImage());
@@ -343,13 +334,13 @@
   }
 
   private CheckedSupplier<Worker<StandardSyncInput, ReplicationOutput>, Exception> getContainerLauncherWorkerFactory(
-                                                                                                                     final ContainerOrchestratorConfig containerOrchestratorConfig,
-                                                                                                                     final IntegrationLauncherConfig sourceLauncherConfig,
-                                                                                                                     final IntegrationLauncherConfig destinationLauncherConfig,
-                                                                                                                     final JobRunConfig jobRunConfig,
-                                                                                                                     final ResourceRequirements resourceRequirements,
-                                                                                                                     final Supplier<ActivityExecutionContext> activityContext,
-                                                                                                                     final WorkerConfigs workerConfigs)
+      final ContainerOrchestratorConfig containerOrchestratorConfig,
+      final IntegrationLauncherConfig sourceLauncherConfig,
+      final IntegrationLauncherConfig destinationLauncherConfig,
+      final JobRunConfig jobRunConfig,
+      final ResourceRequirements resourceRequirements,
+      final Supplier<ActivityExecutionContext> activityContext,
+      final WorkerConfigs workerConfigs)
       throws ApiException {
     final JobIdRequestBody id = new JobIdRequestBody();
     id.setId(Long.valueOf(jobRunConfig.getJobId()));
