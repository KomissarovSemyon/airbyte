# Redshift

This page guides you through the process of setting up the Redshift destination connector.

## Prerequisites

The Airbyte Redshift destination allows you to sync data to Redshift.

This Redshift destination connector has two replication strategies:

1. INSERT: Replicates data via SQL INSERT queries. This is built on top of the destination-jdbc code base and is configured to rely on JDBC 4.2 standard drivers provided by Amazon via Mulesoft [here](https://mvnrepository.com/artifact/com.amazon.redshift/redshift-jdbc42) as described in Redshift documentation [here](https://docs.aws.amazon.com/redshift/latest/mgmt/jdbc20-install.html). **Not recommended for production workloads as this does not scale well**.

For INSERT strategy:
* **Host**
* **Port**
* **Username**
* **Password**
* **Schema**
* **Database**
    * This database needs to exist within the cluster provided.
* **JDBC URL Params** (optional)

2. COPY: Replicates data by first uploading data to an S3 bucket and issuing a COPY command. This is the recommended loading approach described by Redshift [best practices](https://docs.aws.amazon.com/redshift/latest/dg/c_loading-data-best-practices.html). Requires an S3 bucket and credentials.

Airbyte automatically picks an approach depending on the given configuration - if S3 configuration is present, Airbyte will use the COPY strategy and vice versa.

For COPY strategy:

* **S3 Bucket Name**
    * See [this](https://docs.aws.amazon.com/AmazonS3/latest/userguide/create-bucket-overview.html) to create an S3 bucket.
* **S3 Bucket Region**
    * Place the S3 bucket and the Redshift cluster in the same region to save on networking costs.
* **Access Key Id**
    * See [this](https://docs.aws.amazon.com/general/latest/gr/aws-sec-cred-types.html#access-keys-and-secret-access-keys) on how to generate an access key.
    * We recommend creating an Airbyte-specific user. This user will require [read and write permissions](https://docs.aws.amazon.com/IAM/latest/UserGuide/reference_policies_examples_s3_rw-bucket.html) to objects in the staging bucket.
* **Secret Access Key**
    * Corresponding key to the above key id.
* **Part Size**
    * Affects the size limit of an individual Redshift table. Optional. Increase this if syncing tables larger than 100GB. Files are streamed to S3 in parts. This determines the size of each part, in MBs. As S3 has a limit of 10,000 parts per file, part size affects the table size. This is 10MB by default, resulting in a default table limit of 100GB. Note, a larger part size will result in larger memory requirements. A rule of thumb is to multiply the part size by 10 to get the memory requirement. Modify this with care.
* **S3 Filename pattern**
    * The pattern allows you to set the file-name format for the S3 staging file(s), next placeholders combinations are currently supported: {date}, {date:yyyy_MM}, {timestamp}, {timestamp:millis}, {timestamp:micros}, {part_number}, {sync_id}, {format_extension}. Please, don't use empty space and not supportable placeholders, as they won't recognized.

Optional parameters:
* **Bucket Path**
    * The directory within the S3 bucket to place the staging data. For example, if you set this to `yourFavoriteSubdirectory`, we will place the staging data inside `s3://yourBucket/yourFavoriteSubdirectory`. If not provided, defaults to the root directory.
* **Purge Staging Data**
    * Whether to delete the staging files from S3 after completing the sync. Specifically, the connector will create CSV files named `bucketPath/namespace/streamName/syncDate_epochMillis_randomUuid.csv` containing three columns (`ab_id`, `data`, `emitted_at`). Normally these files are deleted after the `COPY` command completes; if you want to keep them for other purposes, set `purge_staging_data` to `false`.


## Step 1: Set up Redshift

1. [Log in](https://aws.amazon.com/console/) to AWS Management console.
   If you don't have a AWS account already, you’ll need to [create](https://aws.amazon.com/premiumsupport/knowledge-center/create-and-activate-aws-account/) one in order to use the API.
2. Go to the AWS Redshift service
3. [Create](https://docs.aws.amazon.com/ses/latest/dg/event-publishing-redshift-cluster.html) and activate AWS Redshift cluster if you don't have one ready
4. (Optional) [Allow](https://aws.amazon.com/premiumsupport/knowledge-center/cannot-connect-redshift-cluster/) connections from Airbyte to your Redshift cluster \(if they exist in separate VPCs\)
5. (Optional) [Create](https://docs.aws.amazon.com/AmazonS3/latest/userguide/create-bucket-overview.html) a staging S3 bucket \(for the COPY strategy\).

## Step 2: Set up the destination connector in Airbyte

**For Airbyte Cloud:**

1. [Log into your Airbyte Cloud](https://cloud.airbyte.io/workspaces) account.
2. In the left navigation bar, click **Destinations**. In the top-right corner, click **+ new destination**.
3. On the destination setup page, select **Redshift** from the Destination type dropdown and enter a name for this connector.
4. Fill in all the required fields to use the INSERT or COPY strategy
5. Click `Set up destination`.

**For Airbyte Open Source:**

1. Go to local Airbyte page.
2. In the left navigation bar, click **Destinations**. In the top-right corner, click **+ new destination**.
3. On the destination setup page, select **Redshift** from the Destination type dropdown and enter a name for this connector.
4. Fill in all the required fields to use the INSERT or COPY strategy
5. Click `Set up destination`.


## Supported sync modes

The Redshift destination connector supports the following [sync modes](https://docs.airbyte.com/cloud/core-concepts/#connection-sync-mode):
- Full Refresh
- Incremental - Append Sync
- Incremental - Deduped History

## Performance considerations

Synchronization performance depends on the amount of data to be transferred.
Cluster scaling issues can be resolved directly using the cluster settings in the AWS Redshift console

## Connector-specific features & highlights

### Notes about Redshift Naming Conventions

From [Redshift Names & Identifiers](https://docs.aws.amazon.com/redshift/latest/dg/r_names.html):

#### Standard Identifiers

* Begin with an ASCII single-byte alphabetic character or underscore character, or a UTF-8 multibyte character two to four bytes long.
* Subsequent characters can be ASCII single-byte alphanumeric characters, underscores, or dollar signs, or UTF-8 multibyte characters two to four bytes long.
* Be between 1 and 127 bytes in length, not including quotation marks for delimited identifiers.
* Contain no quotation marks and no spaces.

#### Delimited Identifiers

Delimited identifiers \(also known as quoted identifiers\) begin and end with double quotation marks \("\). If you use a delimited identifier, you must use the double quotation marks for every reference to that object. The identifier can contain any standard UTF-8 printable characters other than the double quotation mark itself. Therefore, you can create column or table names that include otherwise illegal characters, such as spaces or the percent symbol. ASCII letters in delimited identifiers are case-insensitive and are folded to lowercase. To use a double quotation mark in a string, you must precede it with another double quotation mark character.

Therefore, Airbyte Redshift destination will create tables and schemas using the Unquoted identifiers when possible or fallback to Quoted Identifiers if the names are containing special characters.

### Data Size Limitations

Redshift specifies a maximum limit of 1MB (and 65535 bytes for any VARCHAR fields within the JSON record) to store the raw JSON record data. Thus, when a row is too big to fit, the Redshift destination fails to load such data and currently ignores that record.
See docs for [SUPER](https://docs.aws.amazon.com/redshift/latest/dg/r_SUPER_type.html) and [SUPER limitations](https://docs.aws.amazon.com/redshift/latest/dg/limitations-super.html)

### Encryption

All Redshift connections are encrypted using SSL

### Output schema

Each stream will be output into its own raw table in Redshift. Each table will contain 3 columns:

* `_airbyte_ab_id`: a uuid assigned by Airbyte to each event that is processed. The column type in Redshift is `VARCHAR`.
* `_airbyte_emitted_at`: a timestamp representing when the event was pulled from the data source. The column type in Redshift is `TIMESTAMP WITH TIME ZONE`.
* `_airbyte_data`: a json blob representing with the event data. The column type in Redshift is `VARCHAR` but can be be parsed with JSON functions.

## Data type mapping

| Redshift Type | Airbyte Type | Notes |
| :--- | :--- | :--- |
| `boolean` | `boolean` | |
| `int` | `integer` | |
| `float` | `number` | |
| `varchar` | `string` | |
| `date/varchar` | `date` | |
| `time/varchar` | `time` | |
| `timestamptz/varchar` | `timestamp_with_timezone` | |
| `varchar` | `array` | |
| `varchar` | `object` | |

## Changelog

| Version | Date       | Pull Request                                               | Subject                                                                                                                                                                                                          |
|:--------|:-----------|:-----------------------------------------------------------|:-----------------------------------------------------------------------------------------------------------------------------------------------------------------------------------------------------------------|
<<<<<<< HEAD
| 0.3.51  | 2022-09-27 | [\#17273](https://github.com/airbytehq/airbyte/pull/17273) | Fixed handling of arrays in SUPER maximum size check |
=======
| 0.3.51  | 2022-10-26 | [\#18434](https://github.com/airbytehq/airbyte/pull/18434) | Fix empty S3 bucket path handling |
>>>>>>> 023cb3dd
| 0.3.50  | 2022-09-14 | [\#15668](https://github.com/airbytehq/airbyte/pull/15668) | Wrap logs in AirbyteLogMessage |
| 0.3.49  | 2022-09-01 | [\#16243](https://github.com/airbytehq/airbyte/pull/16243) | Fix Json to Avro conversion when there is field name clash from combined restrictions (`anyOf`, `oneOf`, `allOf` fields) |
| 0.3.48  | 2022-09-01 |  | Added JDBC URL params                                                                                                                                                                                            |
| 0.3.47  | 2022-07-15 | [\#14494](https://github.com/airbytehq/airbyte/pull/14494) | Make S3 output filename configurable.                                                                                                                                                                            |
| 0.3.46  | 2022-06-27 | [\#14190](https://github.com/airbytehq/airbyte/pull/13916) | Correctly cleanup S3 bucket when using a configured bucket path for S3 staging operations.                                                                                                                       |
| 0.3.45  | 2022-06-25 | [\#13916](https://github.com/airbytehq/airbyte/pull/13916) | Use the configured bucket path for S3 staging operations.                                                                                                                                                        |
| 0.3.44  | 2022-06-24 | [\#14114](https://github.com/airbytehq/airbyte/pull/14114) | Remove "additionalProperties": false from specs for connectors with staging                                                                                                                                      |
| 0.3.43  | 2022-06-24 | [\#13690](https://github.com/airbytehq/airbyte/pull/13690) | Improved discovery for NOT SUPER column                                                                                                                                                                          |
| 0.3.42  | 2022-06-21 | [\#14013](https://github.com/airbytehq/airbyte/pull/14013) | Add an option to use encryption with staging in Redshift Destination                                                                                                                                             |
| 0.3.40  | 2022-06-17 | [\#13753](https://github.com/airbytehq/airbyte/pull/13753) | Deprecate and remove PART_SIZE_MB fields from connectors based on StreamTransferManager                                                                                                                          |
| 0.3.39  | 2022-06-02 | [13415](https://github.com/airbytehq/airbyte/pull/13415)   | Add dropdown to select Uploading Method. <br /> **PLEASE NOTICE**: After this update your **uploading method** will be set to **Standard**, you will need to reconfigure the method to use **S3 Staging** again. |
| 0.3.37  | 2022-05-23 | [13090](https://github.com/airbytehq/airbyte/pull/13090)   | Removed redshiftDataTmpTableMode. Some refactoring.                                                                                                                                                              |
| 0.3.36  | 2022-05-23 | [12820](https://github.com/airbytehq/airbyte/pull/12820)   | Improved 'check' operation performance                                                                                                                                                                           |
| 0.3.35  | 2022-05-18 | [12940](https://github.com/airbytehq/airbyte/pull/12940)   | Fixed maximum record size for SUPER type                                                                                                                                                                         |
| 0.3.34  | 2022-05-16 | [12869](https://github.com/airbytehq/airbyte/pull/12869)   | Fixed NPE in S3 staging check                                                                                                                                                                                    |
| 0.3.33  | 2022-05-04 | [12601](https://github.com/airbytehq/airbyte/pull/12601)   | Apply buffering strategy for S3 staging                                                                                                                                                                          |
| 0.3.32  | 2022-04-20 | [12085](https://github.com/airbytehq/airbyte/pull/12085)   | Fixed bug with switching between INSERT and COPY config                                                                                                                                                          |
| 0.3.31  | 2022-04-19 | [\#12064](https://github.com/airbytehq/airbyte/pull/12064) | Added option to support SUPER datatype in _airbyte_raw_** table                                                                                                                                                  |
| 0.3.29  | 2022-04-05 | [11729](https://github.com/airbytehq/airbyte/pull/11729)   | Fixed bug with dashes in schema name                                                                                                                                                                             |                                                                   |
| 0.3.28  | 2022-03-18 | [\#11254](https://github.com/airbytehq/airbyte/pull/11254) | Fixed missing records during S3 staging                                                                                                                                                                          |
| 0.3.27  | 2022-02-25 | [10421](https://github.com/airbytehq/airbyte/pull/10421)   | Refactor JDBC parameters handling                                                                                                                                                                                |
| 0.3.25  | 2022-02-14 | [#9920](https://github.com/airbytehq/airbyte/pull/9920)    | Updated the size of staging files for S3 staging. Also, added closure of S3 writers to staging files when data has been written to an staging file.                                                              |
| 0.3.24  | 2022-02-14 | [10256](https://github.com/airbytehq/airbyte/pull/10256)   | Add `-XX:+ExitOnOutOfMemoryError` JVM option                                                                                                                                                                     |
| 0.3.23  | 2021-12-16 | [\#8855](https://github.com/airbytehq/airbyte/pull/8855)   | Add `purgeStagingData` option to enable/disable deleting the staging data                                                                                                                                        |
| 0.3.22  | 2021-12-15 | [#8607](https://github.com/airbytehq/airbyte/pull/8607)    | Accept a path for the staging data                                                                                                                                                                               |
| 0.3.21  | 2021-12-10 | [#8562](https://github.com/airbytehq/airbyte/pull/8562)    | Moving classes around for better dependency management                                                                                                                                                           |
| 0.3.20  | 2021-11-08 | [#7719](https://github.com/airbytehq/airbyte/pull/7719)    | Improve handling of wide rows by buffering records based on their byte size rather than their count                                                                                                              |
| 0.3.19  | 2021-10-21 | [7234](https://github.com/airbytehq/airbyte/pull/7234)     | Allow SSL traffic only                                                                                                                                                                                           |
| 0.3.17  | 2021-10-12 | [6965](https://github.com/airbytehq/airbyte/pull/6965)     | Added SSL Support                                                                                                                                                                                                |
| 0.3.16  | 2021-10-11 | [6949](https://github.com/airbytehq/airbyte/pull/6949)     | Each stream was split into files of 10,000 records each for copying using S3 or GCS                                                                                                                              |
| 0.3.14  | 2021-10-08 | [5924](https://github.com/airbytehq/airbyte/pull/5924)     | Fixed AWS S3 Staging COPY is writing records from different table in the same raw table                                                                                                                          |
| 0.3.13  | 2021-09-02 | [5745](https://github.com/airbytehq/airbyte/pull/5745)     | Disable STATUPDATE flag when using S3 staging to speed up performance                                                                                                                                            |
| 0.3.12  | 2021-07-21 | [3555](https://github.com/airbytehq/airbyte/pull/3555)     | Enable partial checkpointing for halfway syncs                                                                                                                                                                   |
| 0.3.11  | 2021-07-20 | [4874](https://github.com/airbytehq/airbyte/pull/4874)     | allow `additionalProperties` in connector spec                                                                                                                                                                   |

<|MERGE_RESOLUTION|>--- conflicted
+++ resolved
@@ -141,11 +141,8 @@
 
 | Version | Date       | Pull Request                                               | Subject                                                                                                                                                                                                          |
 |:--------|:-----------|:-----------------------------------------------------------|:-----------------------------------------------------------------------------------------------------------------------------------------------------------------------------------------------------------------|
-<<<<<<< HEAD
-| 0.3.51  | 2022-09-27 | [\#17273](https://github.com/airbytehq/airbyte/pull/17273) | Fixed handling of arrays in SUPER maximum size check |
-=======
+| 0.3.52  | 2022-09-27 | [\#17273](https://github.com/airbytehq/airbyte/pull/17273) | Fixed handling of arrays in SUPER maximum size check |
 | 0.3.51  | 2022-10-26 | [\#18434](https://github.com/airbytehq/airbyte/pull/18434) | Fix empty S3 bucket path handling |
->>>>>>> 023cb3dd
 | 0.3.50  | 2022-09-14 | [\#15668](https://github.com/airbytehq/airbyte/pull/15668) | Wrap logs in AirbyteLogMessage |
 | 0.3.49  | 2022-09-01 | [\#16243](https://github.com/airbytehq/airbyte/pull/16243) | Fix Json to Avro conversion when there is field name clash from combined restrictions (`anyOf`, `oneOf`, `allOf` fields) |
 | 0.3.48  | 2022-09-01 |  | Added JDBC URL params                                                                                                                                                                                            |
