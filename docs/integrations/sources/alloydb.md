--- conflicted
+++ resolved
@@ -327,11 +327,8 @@
 
 | Version | Date       | Pull Request                                             | Subject                                          |
 |:--------|:-----------|:---------------------------------------------------------|:-------------------------------------------------|
-<<<<<<< HEAD
-| 1.0.18  | 2022-12-14 | [20436](https://github.com/airbytehq/airbyte/pull/20346)   | Consolidate date/time values mapping for JDBC sources                          |
-=======
+| 1.0.35  | 2022-12-14 | [20436](https://github.com/airbytehq/airbyte/pull/20346)   | Consolidate date/time values mapping for JDBC sources                          |
 | 1.0.34  | 2022-12-13 | [20378](https://github.com/airbytehq/airbyte/pull/20378)   | Improve descriptions                                               |
->>>>>>> 06e17175
 | 1.0.17  | 2022-10-31 | [18538](https://github.com/airbytehq/airbyte/pull/18538)   | Encode database name                           |
 | 1.0.16  | 2022-10-25 | [18256](https://github.com/airbytehq/airbyte/pull/18256)   | Disable allow and prefer ssl modes in CDC mode |
 |         | 2022-10-13 | [15535](https://github.com/airbytehq/airbyte/pull/16238)   | Update incremental query to avoid data missing when new data is inserted at the same time as a sync starts under non-CDC incremental mode |
