# Amazon Seller Partner

This page guides you through the process of setting up the Amazon Seller Partner source connector.

:::caution

Authenticating this Alpha connector is currently blocked. This is a known issue being tracked here: https://github.com/airbytehq/airbyte/issues/14734

:::

## Prerequisites

- app_id
- lwa_app_id
- lwa_client_secret
- refresh_token
- aws_access_key
- aws_secret_key
- role_arn
- aws_environment
- region
- replication_start_date

## Step 1: Set up Amazon Seller Partner

[Register](https://developer-docs.amazon.com/sp-api/docs/registering-your-application) Amazon Seller Partner application.
[Create](https://docs.aws.amazon.com/general/latest/gr/aws-sec-cred-types.html) IAM user.

## Step 2: Set up the source connector in Airbyte

**For Airbyte Cloud:**

1. [Log into your Airbyte Cloud](https://cloud.airbyte.io/workspaces) account. 
2. In the left navigation bar, click **Sources**. In the top-right corner, click **+ new source**. 
3. On the source setup page, select **Amazon Seller Partner** from the Source type dropdown and enter a name for this connector.
4. Click `Authenticate your account`.
5. Log in and Authorize to the Amazon Seller Partner account.
6. Paste all other data to required fields using your IAM user.
7. Click `Set up source`.

**For Airbyte Open Source:**

1. Using developer application from Step 1, [generate](https://developer-docs.amazon.com/sp-api/docs/self-authorization) refresh token. 
2. Go to local Airbyte page.
3. In the left navigation bar, click **Sources**. In the top-right corner, click **+ new source**. 
4. On the Set up the source page, enter the name for the Amazon Seller Partner connector and select **Amazon Seller Partner** from the Source type dropdown. 
5. Paste all data to required fields using your IAM user and developer account.
6. Click `Set up source`.

## Supported sync modes

The Amazon Seller Partner source connector supports the following [sync modes](https://docs.airbyte.com/cloud/core-concepts/#connection-sync-mode):
 - Full Refresh
 - Incremental

## Performance considerations

Information about rate limits you may find [here](https://developer-docs.amazon.com/sp-api/docs/usage-plans-and-rate-limits-in-the-sp-api).

## Supported streams

This source is capable of syncing the following tables and their data:
- [FBA Inventory Reports](https://sellercentral.amazon.com/gp/help/200740930)
- [FBA Orders Reports](https://sellercentral.amazon.com/gp/help/help.html?itemID=200989110)
- [FBA Shipments Reports](https://sellercentral.amazon.com/gp/help/help.html?itemID=200989100)
- [FBA Replacements Reports](https://sellercentral.amazon.com/help/hub/reference/200453300)
- [FBA Storage Fees Report](https://sellercentral.amazon.com/help/hub/reference/G202086720)
- [Restock Inventory Reports](https://sellercentral.amazon.com/help/hub/reference/202105670)
- [Flat File Open Listings Reports](https://developer-docs.amazon.com/sp-api/docs/reports-api-v2021-06-30-reference)
- [Flat File Orders Reports](https://developer-docs.amazon.com/sp-api/docs/reports-api-v2021-06-30-reference)
- [Flat File Orders Reports By Last Update](https://developer-docs.amazon.com/sp-api/docs/reports-api-v2021-06-30-reference) \(incremental\)
- [Amazon-Fulfilled Shipments Report](https://developer-docs.amazon.com/sp-api/docs/reports-api-v2021-06-30-reference)
- [Merchant Listings Reports](https://developer-docs.amazon.com/sp-api/docs/reports-api-v2021-06-30-reference)
- [Vendor Direct Fulfillment Shipping](https://developer-docs.amazon.com/sp-api/docs/vendor-direct-fulfillment-shipping-api-v1-reference)
- [Vendor Inventory Health Reports](https://developer-docs.amazon.com/sp-api/docs/reports-api-v2021-06-30-reference)
- [Orders](https://developer-docs.amazon.com/sp-api/docs/orders-api-v0-reference) \(incremental\)
- [Seller Feedback Report](https://developer-docs.amazon.com/sp-api/docs/reports-api-v2021-06-30-reference) \(incremental\)
- [Brand Analytics Alternate Purchase Report](https://developer-docs.amazon.com/sp-api/docs/report-type-values#brand-analytics-reports)
- [Brand Analytics Item Comparison Report](https://developer-docs.amazon.com/sp-api/docs/report-type-values#brand-analytics-reports)
- [Brand Analytics Market Basket Report](https://developer-docs.amazon.com/sp-api/docs/report-type-values#brand-analytics-reports)
- [Brand Analytics Repeat Purchase Report](https://developer-docs.amazon.com/sp-api/docs/report-type-values#brand-analytics-reports)
- [Brand Analytics Search Terms Report](https://developer-docs.amazon.com/sp-api/docs/report-type-values#brand-analytics-reports)
- [Browse tree report](https://github.com/amzn/selling-partner-api-docs/blob/main/references/reports-api/reporttype-values.md#browse-tree-report)
- [Financial Event Groups](https://developer-docs.amazon.com/sp-api/docs/finances-api-reference#get-financesv0financialeventgroups)
- [Financial Events](https://developer-docs.amazon.com/sp-api/docs/finances-api-reference#get-financesv0financialevents)
- [FBA Fee Preview Report](https://developer-docs.amazon.com/sp-api/docs/reports-api-v2021-06-30-reference)
- [FBA Daily Inventory History Report](https://developer-docs.amazon.com/sp-api/docs/reports-api-v2021-06-30-reference)
- [FBA Promotions Report](https://developer-docs.amazon.com/sp-api/docs/reports-api-v2021-06-30-reference)
- [FBA Inventory Adjustments Report](https://developer-docs.amazon.com/sp-api/docs/reports-api-v2021-06-30-reference)
- [FBA Received Inventory Report](https://developer-docs.amazon.com/sp-api/docs/reports-api-v2021-06-30-reference)
- [FBA Inventory Event Detail Report](https://developer-docs.amazon.com/sp-api/docs/reports-api-v2021-06-30-reference)
- [FBA Monthly Inventory History Report](https://developer-docs.amazon.com/sp-api/docs/reports-api-v2021-06-30-reference)
- [FBA Manage Inventory](https://developer-docs.amazon.com/sp-api/docs/reports-api-v2021-06-30-reference)
- [Subscribe and Save Forecast Report](https://developer-docs.amazon.com/sp-api/docs/reports-api-v2021-06-30-reference)
- [Subscribe and Save Performance Report](https://developer-docs.amazon.com/sp-api/docs/reports-api-v2021-06-30-reference)
- [Flat File Archived Orders Report](https://developer-docs.amazon.com/sp-api/docs/reports-api-v2021-06-30-reference)
- [Flat File Returns Report by Return Date](https://developer-docs.amazon.com/sp-api/docs/reports-api-v2021-06-30-reference)
- [Canceled Listings Report](https://developer-docs.amazon.com/sp-api/docs/reports-api-v2021-06-30-reference)
- [Active Listings Report](https://developer-docs.amazon.com/sp-api/docs/reports-api-v2021-06-30-reference)
- [Open Listings Report](https://developer-docs.amazon.com/sp-api/docs/reports-api-v2021-06-30-reference)
- [Suppressed Listings Report](https://developer-docs.amazon.com/sp-api/docs/reports-api-v2021-06-30-reference)
- [Inactive Listings Report](https://developer-docs.amazon.com/sp-api/docs/reports-api-v2021-06-30-reference)
- [FBA Stranded Inventory Report](https://developer-docs.amazon.com/sp-api/docs/reports-api-v2021-06-30-reference)
- [XML Orders By Order Date Report](https://developer-docs.amazon.com/sp-api/docs/reports-api-v2021-06-30-reference)
- [Inventory Ledger Report - Detailed View](https://developer-docs.amazon.com/sp-api/docs/reports-api-v2021-06-30-reference)
- [FBA Manage Inventory Health Report](https://developer-docs.amazon.com/sp-api/docs/reports-api-v2021-06-30-reference)
- [Inventory Ledger Report - Summary View](https://developer-docs.amazon.com/sp-api/docs/reports-api-v2021-06-30-reference)

## Report options

Make sure to configure the [required parameters](https://developer-docs.amazon.com/sp-api/docs/report-type-values) in the report options setting for the reports configured.

## Data type mapping

| Integration Type         | Airbyte Type |
| :----------------------- | :----------- |
| `string`                 | `string`     |
| `int`, `float`, `number` | `number`     |
| `date`                   | `date`       |
| `datetime`               | `datetime`   |
| `array`                  | `array`      |
| `object`                 | `object`     |


## Changelog

| Version  | Date       | Pull Request                                               | Subject                                                                |
|:---------|:-----------|:-----------------------------------------------------------|:-----------------------------------------------------------------------|
<<<<<<< HEAD
| `0.2.30` | 2022-12-16 | [\#16430](https://github.com/airbytehq/airbyte/pull/16430) | Implement slicing for report streams                                   |
=======
| `0.2.30` | 2022-12-28 | [\#20896](https://github.com/airbytehq/airbyte/pull/20896) | Validate connections without orders data                               | 
>>>>>>> 5c020fce
| `0.2.29` | 2022-11-18 | [\#19581](https://github.com/airbytehq/airbyte/pull/19581) | Use user provided end date for GET_SALES_AND_TRAFFIC_REPORT            |                           |
| `0.2.28` | 2022-10-20 | [\#18283](https://github.com/airbytehq/airbyte/pull/18283) | Added multiple (22) report types                                       |
| `0.2.26` | 2022-09-24 | [\#16629](https://github.com/airbytehq/airbyte/pull/16629) | Report API version to 2021-06-30, added multiple (5) report types      |
| `0.2.25` | 2022-07-27 | [\#15063](https://github.com/airbytehq/airbyte/pull/15063) | Add Restock Inventory Report                                           |
| `0.2.24` | 2022-07-12 | [\#14625](https://github.com/airbytehq/airbyte/pull/14625) | Add FBA Storage Fees Report                                            |
| `0.2.23` | 2022-06-08 | [\#13604](https://github.com/airbytehq/airbyte/pull/13604) | Add new streams: Fullfiments returns and Settlement reports            |
| `0.2.22` | 2022-06-15 | [\#13633](https://github.com/airbytehq/airbyte/pull/13633) | Fix - handle start date for financial stream                           |
| `0.2.21` | 2022-06-01 | [\#13364](https://github.com/airbytehq/airbyte/pull/13364) | Add financial streams                                                  |
| `0.2.20` | 2022-05-30 | [\#13059](https://github.com/airbytehq/airbyte/pull/13059) | Add replication end date to config                                     |
| `0.2.19` | 2022-05-24 | [\#13119](https://github.com/airbytehq/airbyte/pull/13119) | Add OAuth2.0 support                                                   |
| `0.2.18` | 2022-05-06 | [\#12663](https://github.com/airbytehq/airbyte/pull/12663) | Add GET_XML_BROWSE_TREE_DATA report                                    |
| `0.2.17` | 2022-05-19 | [\#12946](https://github.com/airbytehq/airbyte/pull/12946) | Add throttling exception managing in Orders streams                    |
| `0.2.16` | 2022-05-04 | [\#12523](https://github.com/airbytehq/airbyte/pull/12523) | allow to use IAM user arn or IAM role arn                              |
| `0.2.15` | 2022-01-25 | [\#9789](https://github.com/airbytehq/airbyte/pull/9789)   | Add stream FbaReplacementsReports                                      |
| `0.2.14` | 2022-01-19 | [\#9621](https://github.com/airbytehq/airbyte/pull/9621)   | Add GET_FLAT_FILE_ALL_ORDERS_DATA_BY_LAST_UPDATE_GENERAL report        |
| `0.2.13` | 2022-01-18 | [\#9581](https://github.com/airbytehq/airbyte/pull/9581)   | Change createdSince parameter to dataStartTime                         |
| `0.2.12` | 2022-01-05 | [\#9312](https://github.com/airbytehq/airbyte/pull/9312)   | Add all remaining brand analytics report streams                       |
| `0.2.11` | 2022-01-05 | [\#9115](https://github.com/airbytehq/airbyte/pull/9115)   | Fix reading only 100 orders                                            |
| `0.2.10` | 2021-12-31 | [\#9236](https://github.com/airbytehq/airbyte/pull/9236)   | Fix NoAuth deprecation warning                                         |
| `0.2.9`  | 2021-12-30 | [\#9212](https://github.com/airbytehq/airbyte/pull/9212)   | Normalize GET_SELLER_FEEDBACK_DATA header field names                  |
| `0.2.8`  | 2021-12-22 | [\#8810](https://github.com/airbytehq/airbyte/pull/8810)   | Fix GET_SELLER_FEEDBACK_DATA Date cursor field format                  |
| `0.2.7`  | 2021-12-21 | [\#9002](https://github.com/airbytehq/airbyte/pull/9002)   | Extract REPORTS_MAX_WAIT_SECONDS to configurable parameter             |
| `0.2.6`  | 2021-12-10 | [\#8179](https://github.com/airbytehq/airbyte/pull/8179)   | Add GET_BRAND_ANALYTICS_SEARCH_TERMS_REPORT report                     |
| `0.2.5`  | 2021-12-06 | [\#8425](https://github.com/airbytehq/airbyte/pull/8425)   | Update title, description fields in spec                               |
| `0.2.4`  | 2021-11-08 | [\#8021](https://github.com/airbytehq/airbyte/pull/8021)   | Added GET_SELLER_FEEDBACK_DATA report with incremental sync capability |
| `0.2.3`  | 2021-11-08 | [\#7828](https://github.com/airbytehq/airbyte/pull/7828)   | Remove datetime format from all streams                                |
| `0.2.2`  | 2021-11-08 | [\#7752](https://github.com/airbytehq/airbyte/pull/7752)   | Change `check_connection` function to use stream Orders                |
| `0.2.1`  | 2021-09-17 | [\#5248](https://github.com/airbytehq/airbyte/pull/5248)   | `Added extra stream support. Updated reports streams logics`           |
| `0.2.0`  | 2021-08-06 | [\#4863](https://github.com/airbytehq/airbyte/pull/4863)   | `Rebuild source with airbyte-cdk`                                      |
| `0.1.3`  | 2021-06-23 | [\#4288](https://github.com/airbytehq/airbyte/pull/4288)   | `Bugfix failing connection check`                                      |
| `0.1.2`  | 2021-06-15 | [\#4108](https://github.com/airbytehq/airbyte/pull/4108)   | `Fixed: Sync fails with timeout when create report is CANCELLED`       |<|MERGE_RESOLUTION|>--- conflicted
+++ resolved
@@ -126,11 +126,8 @@
 
 | Version  | Date       | Pull Request                                               | Subject                                                                |
 |:---------|:-----------|:-----------------------------------------------------------|:-----------------------------------------------------------------------|
-<<<<<<< HEAD
-| `0.2.30` | 2022-12-16 | [\#16430](https://github.com/airbytehq/airbyte/pull/16430) | Implement slicing for report streams                                   |
-=======
+| `0.2.31` | 2022-01-10 | [\#16430](https://github.com/airbytehq/airbyte/pull/16430) | Implement slicing for report streams                                   |
 | `0.2.30` | 2022-12-28 | [\#20896](https://github.com/airbytehq/airbyte/pull/20896) | Validate connections without orders data                               | 
->>>>>>> 5c020fce
 | `0.2.29` | 2022-11-18 | [\#19581](https://github.com/airbytehq/airbyte/pull/19581) | Use user provided end date for GET_SALES_AND_TRAFFIC_REPORT            |                           |
 | `0.2.28` | 2022-10-20 | [\#18283](https://github.com/airbytehq/airbyte/pull/18283) | Added multiple (22) report types                                       |
 | `0.2.26` | 2022-09-24 | [\#16629](https://github.com/airbytehq/airbyte/pull/16629) | Report API version to 2021-06-30, added multiple (5) report types      |
