--- conflicted
+++ resolved
@@ -185,18 +185,7 @@
 
 | Version | Date       | Pull Request                                               | Subject                                                                                                          |
 |:--------|:-----------|:-----------------------------------------------------------|:-----------------------------------------------------------------------------------------------------------------|
-<<<<<<< HEAD
-| 0.6.1 | 2022-08-03 | [14910](https://github.com/airbytehq/airbyte/pull/14910) | Standardize spec for DB connectors that support CDC replication |
-| 0.6.0 | 2022-07-26 | [14362](https://github.com/airbytehq/airbyte/pull/14362) | Integral columns are now discovered as int64 fields. |
-| 0.5.17 | 2022-07-22 | [14714](https://github.com/airbytehq/airbyte/pull/14714) | Clarified error message when invalid cursor column selected |
-| 0.5.16 | 2022-07-14 | [14574](https://github.com/airbytehq/airbyte/pull/14574) | Removed additionalProperties:false from JDBC source connectors |
-| 0.5.15  | 2022-06-23 | [14077](https://github.com/airbytehq/airbyte/pull/14077) | Use the new state management |
-| 0.5.13 | 2022-06-21 | [13945](https://github.com/airbytehq/airbyte/pull/13945)    | Aligned datatype test |
-| 0.5.12 | 2022-06-17 | [13864](https://github.com/airbytehq/airbyte/pull/13864)    | Updated stacktrace format for any trace message errors |
-| 0.5.11  | 2022-05-03 | [12544](https://github.com/airbytehq/airbyte/pull/12544)   | Prevent source from hanging under certain circumstances by adding a watcher for orphaned threads. |
-| 0.5.10  | 2022-04-29 | [12480](https://github.com/airbytehq/airbyte/pull/12480)   | Query tables with adaptive fetch size to optimize JDBC memory consumption |
-| 0.5.9   | 2022-04-06 | [11729](https://github.com/airbytehq/airbyte/pull/11729)   | Bump mina-sshd from 2.7.0 to 2.8.0            |
-=======
+| 0.6.3   | 2022-08-17 | [14910](https://github.com/airbytehq/airbyte/pull/14910) | Standardize spec for CDC replication. Replace the `replication_method` enum with a config object with a `method` enum field. |
 | 0.6.2   | 2022-08-11 | [15538](https://github.com/airbytehq/airbyte/pull/15538) | Allow additional properties in db stream state |
 | 0.6.1   | 2022-08-02 | [14801](https://github.com/airbytehq/airbyte/pull/14801) | Fix multiple log bindings                                                                                        |
 | 0.6.0   | 2022-07-26 | [14362](https://github.com/airbytehq/airbyte/pull/14362) | Integral columns are now discovered as int64 fields.                                                             |
@@ -208,7 +197,6 @@
 | 0.5.11  | 2022-05-03 | [12544](https://github.com/airbytehq/airbyte/pull/12544)   | Prevent source from hanging under certain circumstances by adding a watcher for orphaned threads.                |
 | 0.5.10  | 2022-04-29 | [12480](https://github.com/airbytehq/airbyte/pull/12480)   | Query tables with adaptive fetch size to optimize JDBC memory consumption                                        |
 | 0.5.9   | 2022-04-06 | [11729](https://github.com/airbytehq/airbyte/pull/11729)   | Bump mina-sshd from 2.7.0 to 2.8.0                                                                               |
->>>>>>> f003cc62
 | 0.5.6   | 2022-02-21 | [10242](https://github.com/airbytehq/airbyte/pull/10242)   | Fixed cursor for old connectors that use non-microsecond format. Now connectors work with both formats           |
 | 0.5.5   | 2022-02-18 | [10242](https://github.com/airbytehq/airbyte/pull/10242)   | Updated timestamp transformation with microseconds                                                               |
 | 0.5.4   | 2022-02-11 | [10251](https://github.com/airbytehq/airbyte/issues/10251) | bug Source MySQL CDC: sync failed when has Zero-date value in mandatory column                                   |
