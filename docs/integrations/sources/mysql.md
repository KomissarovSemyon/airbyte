# MySQL

## Features

| Feature                       | Supported | Notes                             |
| :---------------------------- | :-------- | :-------------------------------- |
| Full Refresh Sync             | Yes       |                                   |
| Incremental - Append Sync     | Yes       |                                   |
| Replicate Incremental Deletes | Yes       |                                   |
| CDC                           | Yes       |                                   |
| SSL Support                   | Yes       |                                   |
| SSH Tunnel Connection         | Yes       |                                   |
| Namespaces                    | Yes       | Enabled by default                |
| Arrays                        | Yes       | Byte arrays are not supported yet |

The MySQL source does not alter the schema present in your database. Depending on the destination connected to this source, however, the schema may be altered. See the destination's documentation for more details.

## Troubleshooting

There may be problems with mapping values in MySQL's datetime field to other relational data stores. MySQL permits zero values for date/time instead of NULL which may not be accepted by other data stores. To work around this problem, you can pass the following key value pair in the JDBC connector of the source setting `zerodatetimebehavior=Converttonull`.

Some users reported that they could not connect to Amazon RDS MySQL or MariaDB. This can be diagnosed with the error message: `Cannot create a PoolableConnectionFactory`.
To solve this issue add `enabledTLSProtocols=TLSv1.2` in the JDBC parameters.

Another error that users have reported when trying to connect to Amazon RDS MySQL is `Error: HikariPool-1 - Connection is not available, request timed out after 30001ms.`. Many times this is can be due to the VPC not allowing public traffic, however, we recommend going through [this AWS troubleshooting checklist](https://aws.amazon.com/premiumsupport/knowledge-center/rds-cannot-connect/) to the correct permissions/settings have been granted to allow connection to your database.

## Getting Started \(Airbyte Cloud\)

On Airbyte Cloud, only TLS connections to your MySQL instance are supported. Other than that, you can proceed with the open-source instructions below.

## Getting Started \(Airbyte Open-Source\)

#### Requirements

1. MySQL Server `8.0`, `5.7`, or `5.6`.
2. Create a dedicated read-only Airbyte user with access to all tables needed for replication.

**1. Make sure your database is accessible from the machine running Airbyte**

This is dependent on your networking setup. The easiest way to verify if Airbyte is able to connect to your MySQL instance is via the check connection tool in the UI.

**2. Create a dedicated read-only user with access to the relevant tables \(Recommended but optional\)**

This step is optional but highly recommended to allow for better permission control and auditing. Alternatively, you can use Airbyte with an existing user in your database.

To create a dedicated database user, run the following commands against your database:

```sql
CREATE USER 'airbyte'@'%' IDENTIFIED BY 'your_password_here';
```

The right set of permissions differ between the `STANDARD` and `CDC` replication method. For `STANDARD` replication method, only `SELECT` permission is required.

```sql
GRANT SELECT ON <database name>.* TO 'airbyte'@'%';
```

For `CDC` replication method, `SELECT, RELOAD, SHOW DATABASES, REPLICATION SLAVE, REPLICATION CLIENT` permissions are required.

```sql
GRANT SELECT, RELOAD, SHOW DATABASES, REPLICATION SLAVE, REPLICATION CLIENT ON *.* TO 'airbyte'@'%';
```

Your database user should now be ready for use with Airbyte.

**3. Set up CDC**

For `STANDARD` replication method this is not applicable. If you select the `CDC` replication method then only this is required. Please read the section on [CDC below](#change-data-capture-cdc) for more information.

**4. That's it!**

Your database user should now be ready for use with Airbyte.

## Change Data Capture \(CDC\)

- If you need a record of deletions and can accept the limitations posted below, you should be able to use CDC for MySQL.
- If your data set is small, and you just want snapshot of your table in the destination, consider using Full Refresh replication for your table instead of CDC.
- If the limitations prevent you from using CDC and your goal is to maintain a snapshot of your table in the destination, consider using non-CDC incremental and occasionally reset the data and re-sync.
- If your table has a primary key but doesn't have a reasonable cursor field for incremental syncing \(i.e. `updated_at`\), CDC allows you to sync your table incrementally.

#### CDC Limitations

- Make sure to read our [CDC docs](../../understanding-airbyte/cdc.md) to see limitations that impact all databases using CDC replication.
- Our CDC implementation uses at least once delivery for all change records.

**1. Enable binary logging**

You must enable binary logging for MySQL replication. The binary logs record transaction updates for replication tools to propagate changes. You can configure your MySQL server configuration file with the following properties, which are described in below:

```text
server-id                  = 223344
log_bin                    = mysql-bin
binlog_format              = ROW
binlog_row_image           = FULL
binlog_expire_log_seconds  = 864000
```

- server-id : The value for the server-id must be unique for each server and replication client in the MySQL cluster. The `server-id` should be a non-zero value. If the `server-id` is already set to a non-zero value, you don't need to make any change. You can set the `server-id` to any value between 1 and 4294967295. For more information refer [mysql doc](https://dev.mysql.com/doc/refman/8.0/en/replication-options.html#sysvar_server_id)
- log_bin : The value of log_bin is the base name of the sequence of binlog files. If the `log_bin` is already set, you don't need to make any change. For more information refer [mysql doc](https://dev.mysql.com/doc/refman/8.0/en/replication-options-binary-log.html#option_mysqld_log-bin)
- binlog_format : The `binlog_format` must be set to `ROW`. For more information refer [mysql doc](https://dev.mysql.com/doc/refman/8.0/en/replication-options-binary-log.html#sysvar_binlog_format)
- binlog_row_image : The `binlog_row_image` must be set to `FULL`. It determines how row images are written to the binary log. For more information refer [mysql doc](https://dev.mysql.com/doc/refman/5.7/en/replication-options-binary-log.html#sysvar_binlog_row_image)
- binlog_expire_log_seconds : This is the number of seconds for automatic binlog file removal. We recommend 864000 seconds (10 days) so that in case of a failure in sync or if the sync is paused, we still have some bandwidth to start from the last point in incremental sync. We also recommend setting frequent syncs for CDC.

**2. Enable GTIDs \(Optional\)**

Global transaction identifiers \(GTIDs\) uniquely identify transactions that occur on a server within a cluster. Though not required for a Airbyte MySQL connector, using GTIDs simplifies replication and enables you to more easily confirm if primary and replica servers are consistent. For more information refer [mysql doc](https://dev.mysql.com/doc/refman/8.0/en/replication-options-gtids.html#option_mysqld_gtid-mode)

- Enable gtid_mode : Boolean that specifies whether GTID mode of the MySQL server is enabled or not. Enable it via `mysql> gtid_mode=ON`
- Enable enforce_gtid_consistency : Boolean that specifies whether the server enforces GTID consistency by allowing the execution of statements that can be logged in a transactionally safe manner. Required when using GTIDs. Enable it via `mysql> enforce_gtid_consistency=ON`

**3. Set up initial waiting time\(Optional\)**

:::warning
This is an advanced feature. Use it if absolutely necessary.
:::

The MySQl connector may need some time to start processing the data in the CDC mode in the following scenarios:

- When the connection is set up for the first time and a snapshot is needed
- When the connector has a lot of change logs to process

The connector waits for the default initial wait time of 5 minutes (300 seconds). Setting the parameter to a longer duration will result in slower syncs, while setting it to a shorter duration may cause the connector to not have enough time to create the initial snapshot or read through the change logs. The valid range is 300 seconds to 1200 seconds.

If you know there are database changes to be synced, but the connector cannot read those changes, the root cause may be insufficient waiting time. In that case, you can increase the waiting time (example: set to 600 seconds) to test if it is indeed the root cause. On the other hand, if you know there are no database changes, you can decrease the wait time to speed up the zero record syncs.

**4. Set up server timezone\(Optional\)**

:::warning
This is an advanced feature. Use it if absolutely necessary.
:::

In CDC mode, the MySQl connector may need a timezone configured if the existing MySQL database been set up with a system timezone that is not recognized by the [IANA Timezone Database](https://www.iana.org/time-zones).

In this case, you can configure the server timezone to the equivalent IANA timezone compliant timezone. (e.g. CEST -> Europe/Berlin).

**Note**

When a sync runs for the first time using CDC, Airbyte performs an initial consistent snapshot of your database. Airbyte doesn't acquire any table locks \(for tables defined with MyISAM engine, the tables would still be locked\) while creating the snapshot to allow writes by other database clients. But in order for the sync to work without any error/unexpected behaviour, it is assumed that no schema changes are happening while the snapshot is running.

## Connection via SSH Tunnel

Airbyte has the ability to connect to a MySQl instance via an SSH Tunnel. The reason you might want to do this because it is not possible \(or against security policy\) to connect to the database directly \(e.g. it does not have a public IP address\).

When using an SSH tunnel, you are configuring Airbyte to connect to an intermediate server \(a.k.a. a bastion sever\) that _does_ have direct access to the database. Airbyte connects to the bastion and then asks the bastion to connect directly to the server.

Using this feature requires additional configuration, when creating the source. We will talk through what each piece of configuration means.

1. Configure all fields for the source as you normally would, except `SSH Tunnel Method`.
2. `SSH Tunnel Method` defaults to `No Tunnel` \(meaning a direct connection\). If you want to use an SSH Tunnel choose `SSH Key Authentication` or `Password Authentication`.

   1. Choose `Key Authentication` if you will be using an RSA private key as your secret for establishing the SSH Tunnel \(see below for more information on generating this key\).
   2. Choose `Password Authentication` if you will be using a password as your secret for establishing the SSH Tunnel.

   :::warning
   Since Airbyte Cloud requires encrypted communication, select **SSH Key Authentication** or **Password Authentication** if you selected **preferred** as the **SSL Mode**; otherwise, the connection will fail.
   :::

3. `SSH Tunnel Jump Server Host` refers to the intermediate \(bastion\) server that Airbyte will connect to. This should be a hostname or an IP Address.
4. `SSH Connection Port` is the port on the bastion server with which to make the SSH connection. The default port for SSH connections is `22`, so unless you have explicitly changed something, go with the default.
5. `SSH Login Username` is the username that Airbyte should use when connection to the bastion server. This is NOT the MySQl username.
6. If you are using `Password Authentication`, then `SSH Login Username` should be set to the password of the User from the previous step. If you are using `SSH Key Authentication` leave this blank. Again, this is not the MySQl password, but the password for the OS-user that Airbyte is using to perform commands on the bastion.
7. If you are using `SSH Key Authentication`, then `SSH Private Key` should be set to the RSA Private Key that you are using to create the SSH connection. This should be the full contents of the key file starting with `-----BEGIN RSA PRIVATE KEY-----` and ending with `-----END RSA PRIVATE KEY-----`.

### Generating an SSH Key Pair

The connector expects an RSA key in PEM format. To generate this key:

```text
ssh-keygen -t rsa -m PEM -f myuser_rsa
```

This produces the private key in pem format, and the public key remains in the standard format used by the `authorized_keys` file on your bastion host. The public key should be added to your bastion host to whichever user you want to use with Airbyte. The private key is provided via copy-and-paste to the Airbyte connector configuration screen, so it may log in to the bastion.

## Data Type Mapping

MySQL data types are mapped to the following data types when synchronizing data. You can check the test values examples [here](https://github.com/airbytehq/airbyte/blob/master/airbyte-integrations/connectors/source-mysql/src/test-integration/java/io/airbyte/integrations/io/airbyte/integration_tests/sources/MySqlSourceDatatypeTest.java). If you can't find the data type you are looking for or have any problems feel free to add a new test!

| MySQL Type                                | Resulting Type         | Notes                                                                                                          |
| :---------------------------------------- | :--------------------- | :------------------------------------------------------------------------------------------------------------- |
| `bit(1)`                                  | boolean                |                                                                                                                |
| `bit(>1)`                                 | base64 binary string   |                                                                                                                |
| `boolean`                                 | boolean                |                                                                                                                |
| `tinyint(1)`                              | boolean                |                                                                                                                |
| `tinyint(>1)`                             | number                 |                                                                                                                |
| `tinyint(>=1) unsigned`                   | number                 |                                                                                                                |
| `smallint`                                | number                 |                                                                                                                |
| `mediumint`                               | number                 |                                                                                                                |
| `int`                                     | number                 |                                                                                                                |
| `bigint`                                  | number                 |                                                                                                                |
| `float`                                   | number                 |                                                                                                                |
| `double`                                  | number                 |                                                                                                                |
| `decimal`                                 | number                 |                                                                                                                |
| `binary`                                  | string                 |                                                                                                                |
| `blob`                                    | string                 |                                                                                                                |
| `date`                                    | string                 | ISO 8601 date string. ZERO-DATE value will be converted to NULL. If column is mandatory, convert to EPOCH.     |
| `datetime`, `timestamp`                   | string                 | ISO 8601 datetime string. ZERO-DATE value will be converted to NULL. If column is mandatory, convert to EPOCH. |
| `time`                                    | string                 | ISO 8601 time string. Values are in range between 00:00:00 and 23:59:59.                                       |
| `year`                                    | year string            | [Doc](https://dev.mysql.com/doc/refman/8.0/en/year.html)                                                       |
| `char`, `varchar` with non-binary charset | string                 |                                                                                                                |
| `char`, `varchar` with binary charset     | base64 binary string   |                                                                                                                |
| `tinyblob`                                | base64 binary string   |                                                                                                                |
| `blob`                                    | base64 binary string   |                                                                                                                |
| `mediumblob`                              | base64 binary string   |                                                                                                                |
| `longblob`                                | base64 binary string   |                                                                                                                |
| `binary`                                  | base64 binary string   |                                                                                                                |
| `varbinary`                               | base64 binary string   |                                                                                                                |
| `tinytext`                                | string                 |                                                                                                                |
| `text`                                    | string                 |                                                                                                                |
| `mediumtext`                              | string                 |                                                                                                                |
| `longtext`                                | string                 |                                                                                                                |
| `json`                                    | serialized json string | E.g. `{"a": 10, "b": 15}`                                                                                      |
| `enum`                                    | string                 |                                                                                                                |
| `set`                                     | string                 | E.g. `blue,green,yellow`                                                                                       |
| `geometry`                                | base64 binary string   |                                                                                                                |

If you do not see a type in this list, assume that it is coerced into a string. We are happy to take feedback on preferred mappings.

## Upgrading from 0.6.8 and older versions to 0.6.9 and later versions

There is a backwards incompatible spec change between MySQL Source connector versions 0.6.8 and 0.6.9. As part of that spec change
`replication_method` configuration parameter was changed to `object` from `string`.

In MySQL source connector versions 0.6.8 and older, `replication_method` configuration parameter was saved in the configuration database as follows:

```
"replication_method": "STANDARD"
```

Starting with version 0.6.9, `replication_method` configuration parameter is saved as follows:

```
"replication_method": {
    "method": "STANDARD"
}
```

After upgrading MySQL Source connector from 0.6.8 or older version to 0.6.9 or newer version you need to fix source configurations in the `actor` table
in Airbyte database. To do so, you need to run the following two SQL queries. Follow the instructions in [Airbyte documentation](https://docs.airbyte.com/operator-guides/configuring-airbyte-db/#accessing-the-default-database-located-in-docker-airbyte-db) to
run SQL queries on Airbyte database.

If you have connections with MySQL Source using _Standard_ replication method, run this SQL:

```sql
update public.actor set configuration =jsonb_set(configuration, '{replication_method}', '{"method": "STANDARD"}', true)
WHERE actor_definition_id ='435bb9a5-7887-4809-aa58-28c27df0d7ad' AND (configuration->>'replication_method' = 'STANDARD');
```

If you have connections with MySQL Source using _Logicai Replication (CDC)_ method, run this SQL:

```sql
update public.actor set configuration =jsonb_set(configuration, '{replication_method}', '{"method": "CDC"}', true)
WHERE actor_definition_id ='435bb9a5-7887-4809-aa58-28c27df0d7ad' AND (configuration->>'replication_method' = 'CDC');
```

## Changelog

| Version | Date       | Pull Request                                               | Subject                                                                                                                                                                   |
|:--------|:-----------|:-----------------------------------------------------------|:--------------------------------------------------------------------------------------------------------------------------------------------------------------------------|
<<<<<<< HEAD
| 1.0.18  | 2022-12-14 | [20436](https://github.com/airbytehq/airbyte/pull/20346)   | Consolidate date/time values mapping for JDBC sources                          |
=======
| 1.0.18  | 2022-12-14 | [20378](https://github.com/airbytehq/airbyte/pull/20378)   | Improve descriptions                                               |
>>>>>>> 06e17175
| 1.0.17  | 2022-12-13 | [20289](https://github.com/airbytehq/airbyte/pull/20289)   | Mark unknown column exception as config error                                                                                                                             |
| 1.0.16  | 2022-12-12 | [18959](https://github.com/airbytehq/airbyte/pull/18959)   | CDC : Don't timeout if snapshot is not complete.                                                                                                                          |
| 1.0.15  | 2022-12-06 | [20000](https://github.com/airbytehq/airbyte/pull/20000)   | Add check and better messaging when user does not have permission to access binary log in CDC mode                                                                        |
| 1.0.14  | 2022-11-22 | [19514](https://github.com/airbytehq/airbyte/pull/19514)   | Adjust batch selection memory limits databases.                                                                                                                           |
| 1.0.13  | 2022-11-14 | [18956](https://github.com/airbytehq/airbyte/pull/18956)   | Clean up Tinyint Unsigned data type identification                                                                                                                        |
| 1.0.12  | 2022-11-07 | [19025](https://github.com/airbytehq/airbyte/pull/19025)   | Stop enforce SSL if ssl mode is disabled                                                                                                                                  |
| 1.0.11  | 2022-11-03 | [18851](https://github.com/airbytehq/airbyte/pull/18851)   | Fix bug with unencrypted CDC connections                                                                                                                                  |
| 1.0.10  | 2022-11-02 | [18619](https://github.com/airbytehq/airbyte/pull/18619)   | Fix bug with handling Tinyint(1) Unsigned values as boolean                                                                                                               |
| 1.0.9   | 2022-10-31 | [18538](https://github.com/airbytehq/airbyte/pull/18538)   | Encode database name                                                                                                                                                      |
| 1.0.8   | 2022-10-25 | [18383](https://github.com/airbytehq/airbyte/pull/18383)   | Better SSH error handling + messages                                                                                                                                      |
| 1.0.7   | 2022-10-21 | [18263](https://github.com/airbytehq/airbyte/pull/18263)   | Fixes bug introduced in [15833](https://github.com/airbytehq/airbyte/pull/15833) and adds better error messaging for SSH tunnel in Desstinations                          |
| 1.0.6   | 2022-10-19 | [18087](https://github.com/airbytehq/airbyte/pull/18087)   | Better error messaging for configuration errors (SSH configs, choosing an invalid cursor)                                                                                 |
| 1.0.5   | 2022-10-17 | [18041](https://github.com/airbytehq/airbyte/pull/18041)   | Fixes bug introduced 2022-09-12 with SshTunnel, handles iterator exception properly                                                                                       |
|         | 2022-10-13 | [15535](https://github.com/airbytehq/airbyte/pull/16238)   | Update incremental query to avoid data missing when new data is inserted at the same time as a sync starts under non-CDC incremental mode                                 |
| 1.0.4   | 2022-10-11 | [17815](https://github.com/airbytehq/airbyte/pull/17815)   | Expose setting server timezone for CDC syncs                                                                                                                              |
| 1.0.3   | 2022-10-07 | [17236](https://github.com/airbytehq/airbyte/pull/17236)   | Fix large table issue by fetch size                                                                                                                                       |
| 1.0.2   | 2022-10-03 | [17170](https://github.com/airbytehq/airbyte/pull/17170)   | Make initial CDC waiting time configurable                                                                                                                                |
| 1.0.1   | 2022-10-01 | [17459](https://github.com/airbytehq/airbyte/pull/17459)   | Upgrade debezium version to 1.9.6 from 1.9.2                                                                                                                              |
| 1.0.0   | 2022-09-27 | [17164](https://github.com/airbytehq/airbyte/pull/17164)   | Certify MySQL Source as Beta                                                                                                                                              |
| 0.6.15  | 2022-09-27 | [17299](https://github.com/airbytehq/airbyte/pull/17299)   | Improve error handling for strict-encrypt mysql source                                                                                                                    |
| 0.6.14  | 2022-09-26 | [16954](https://github.com/airbytehq/airbyte/pull/16954)   | Implement support for snapshot of new tables in CDC mode                                                                                                                  |
| 0.6.13  | 2022-09-14 | [15668](https://github.com/airbytehq/airbyte/pull/15668)   | Wrap logs in AirbyteLogMessage                                                                                                                                            |
| 0.6.12  | 2022-09-13 | [16657](https://github.com/airbytehq/airbyte/pull/16657)   | Improve CDC record queueing performance                                                                                                                                   |
| 0.6.11  | 2022-09-08 | [16202](https://github.com/airbytehq/airbyte/pull/16202)   | Adds error messaging factory to UI                                                                                                                                        |
| 0.6.10  | 2022-09-08 | [16007](https://github.com/airbytehq/airbyte/pull/16007)   | Implement per stream state support.                                                                                                                                       |
| 0.6.9   | 2022-09-03 | [16216](https://github.com/airbytehq/airbyte/pull/16216)   | Standardize spec for CDC replication. See upgrade instructions [above](#upgrading-from-0.6.8-and-older-versions-to-0.6.9-and-later-versions).                             |
| 0.6.8   | 2022-09-01 | [16259](https://github.com/airbytehq/airbyte/pull/16259)   | Emit state messages more frequently                                                                                                                                       |
| 0.6.7   | 2022-08-30 | [16114](https://github.com/airbytehq/airbyte/pull/16114)   | Prevent traffic going on an unsecured channel in strict-encryption version of source mysql                                                                                |
| 0.6.6   | 2022-08-25 | [15993](https://github.com/airbytehq/airbyte/pull/15993)   | Improved support for connecting over SSL                                                                                                                                  |
| 0.6.5   | 2022-08-25 | [15917](https://github.com/airbytehq/airbyte/pull/15917)   | Fix temporal data type default value bug                                                                                                                                  |
| 0.6.4   | 2022-08-18 | [14356](https://github.com/airbytehq/airbyte/pull/14356)   | DB Sources: only show a table can sync incrementally if at least one column can be used as a cursor field                                                                 |
| 0.6.3   | 2022-08-12 | [15044](https://github.com/airbytehq/airbyte/pull/15044)   | Added the ability to connect using different SSL modes and SSL certificates                                                                                               |
| 0.6.2   | 2022-08-11 | [15538](https://github.com/airbytehq/airbyte/pull/15538)   | Allow additional properties in db stream state                                                                                                                            |
| 0.6.1   | 2022-08-02 | [14801](https://github.com/airbytehq/airbyte/pull/14801)   | Fix multiple log bindings                                                                                                                                                 |
| 0.6.0   | 2022-07-26 | [14362](https://github.com/airbytehq/airbyte/pull/14362)   | Integral columns are now discovered as int64 fields.                                                                                                                      |
| 0.5.17  | 2022-07-22 | [14714](https://github.com/airbytehq/airbyte/pull/14714)   | Clarified error message when invalid cursor column selected                                                                                                               |
| 0.5.16  | 2022-07-14 | [14574](https://github.com/airbytehq/airbyte/pull/14574)   | Removed additionalProperties:false from JDBC source connectors                                                                                                            |
| 0.5.15  | 2022-06-23 | [14077](https://github.com/airbytehq/airbyte/pull/14077)   | Use the new state management                                                                                                                                              |
| 0.5.13  | 2022-06-21 | [13945](https://github.com/airbytehq/airbyte/pull/13945)   | Aligned datatype test                                                                                                                                                     |
| 0.5.12  | 2022-06-17 | [13864](https://github.com/airbytehq/airbyte/pull/13864)   | Updated stacktrace format for any trace message errors                                                                                                                    |
| 0.5.11  | 2022-05-03 | [12544](https://github.com/airbytehq/airbyte/pull/12544)   | Prevent source from hanging under certain circumstances by adding a watcher for orphaned threads.                                                                         |
| 0.5.10  | 2022-04-29 | [12480](https://github.com/airbytehq/airbyte/pull/12480)   | Query tables with adaptive fetch size to optimize JDBC memory consumption                                                                                                 |
| 0.5.9   | 2022-04-06 | [11729](https://github.com/airbytehq/airbyte/pull/11729)   | Bump mina-sshd from 2.7.0 to 2.8.0                                                                                                                                        |
| 0.5.6   | 2022-02-21 | [10242](https://github.com/airbytehq/airbyte/pull/10242)   | Fixed cursor for old connectors that use non-microsecond format. Now connectors work with both formats                                                                    |
| 0.5.5   | 2022-02-18 | [10242](https://github.com/airbytehq/airbyte/pull/10242)   | Updated timestamp transformation with microseconds                                                                                                                        |
| 0.5.4   | 2022-02-11 | [10251](https://github.com/airbytehq/airbyte/issues/10251) | bug Source MySQL CDC: sync failed when has Zero-date value in mandatory column                                                                                            |
| 0.5.2   | 2021-12-14 | [6425](https://github.com/airbytehq/airbyte/issues/6425)   | MySQL CDC sync fails because starting binlog position not found in DB                                                                                                     |
| 0.5.1   | 2021-12-13 | [8582](https://github.com/airbytehq/airbyte/pull/8582)     | Update connector fields title/description                                                                                                                                 |
| 0.5.0   | 2021-12-11 | [7970](https://github.com/airbytehq/airbyte/pull/7970)     | Support all MySQL types                                                                                                                                                   |
| 0.4.13  | 2021-12-03 | [8335](https://github.com/airbytehq/airbyte/pull/8335)     | Source-MySql: do not check cdc required param binlog_row_image for standard replication                                                                                   |
| 0.4.12  | 2021-12-01 | [8371](https://github.com/airbytehq/airbyte/pull/8371)     | Fixed incorrect handling "\n" in ssh key                                                                                                                                  |
| 0.4.11  | 2021-11-19 | [8047](https://github.com/airbytehq/airbyte/pull/8047)     | Source MySQL: transform binary data base64 format                                                                                                                         |
| 0.4.10  | 2021-11-15 | [7820](https://github.com/airbytehq/airbyte/pull/7820)     | Added basic performance test                                                                                                                                              |
| 0.4.9   | 2021-11-02 | [7559](https://github.com/airbytehq/airbyte/pull/7559)     | Correctly process large unsigned short integer values which may fall outside java's `Short` data type capability                                                          |
| 0.4.8   | 2021-09-16 | [6093](https://github.com/airbytehq/airbyte/pull/6093)     | Improve reliability of processing various data types like decimals, dates, datetime, binary, and text                                                                     |
| 0.4.7   | 2021-09-30 | [6585](https://github.com/airbytehq/airbyte/pull/6585)     | Improved SSH Tunnel key generation steps                                                                                                                                  |
| 0.4.6   | 2021-09-29 | [6510](https://github.com/airbytehq/airbyte/pull/6510)     | Support SSL connection                                                                                                                                                    |
| 0.4.5   | 2021-09-17 | [6146](https://github.com/airbytehq/airbyte/pull/6146)     | Added option to connect to DB via SSH                                                                                                                                     |
| 0.4.1   | 2021-07-23 | [4956](https://github.com/airbytehq/airbyte/pull/4956)     | Fix log link                                                                                                                                                              |
| 0.3.7   | 2021-06-09 | [3179](https://github.com/airbytehq/airbyte/pull/3973)     | Add AIRBYTE_ENTRYPOINT for Kubernetes support                                                                                                                             |
| 0.3.6   | 2021-06-09 | [3966](https://github.com/airbytehq/airbyte/pull/3966)     | Fix excessive logging for CDC method                                                                                                                                      |
| 0.3.5   | 2021-06-07 | [3890](https://github.com/airbytehq/airbyte/pull/3890)     | Fix CDC handle tinyint\(1\) and boolean types                                                                                                                             |
| 0.3.4   | 2021-06-04 | [3846](https://github.com/airbytehq/airbyte/pull/3846)     | Fix max integer value failure                                                                                                                                             |
| 0.3.3   | 2021-06-02 | [3789](https://github.com/airbytehq/airbyte/pull/3789)     | MySQL CDC poll wait 5 minutes when not received a single record                                                                                                           |
| 0.3.2   | 2021-06-01 | [3757](https://github.com/airbytehq/airbyte/pull/3757)     | MySQL CDC poll 5s to 5 min                                                                                                                                                |
| 0.3.1   | 2021-06-01 | [3505](https://github.com/airbytehq/airbyte/pull/3505)     | Implemented MySQL CDC                                                                                                                                                     |
| 0.3.0   | 2021-04-21 | [2990](https://github.com/airbytehq/airbyte/pull/2990)     | Support namespaces                                                                                                                                                        |
| 0.2.5   | 2021-04-15 | [2899](https://github.com/airbytehq/airbyte/pull/2899)     | Fix bug in tests                                                                                                                                                          |
| 0.2.4   | 2021-03-28 | [2600](https://github.com/airbytehq/airbyte/pull/2600)     | Add NCHAR and NVCHAR support to DB and cursor type casting                                                                                                                |
| 0.2.3   | 2021-03-26 | [2611](https://github.com/airbytehq/airbyte/pull/2611)     | Add an optional `jdbc_url_params` in parameters                                                                                                                           |
| 0.2.2   | 2021-03-26 | [2460](https://github.com/airbytehq/airbyte/pull/2460)     | Destination supports destination sync mode                                                                                                                                |
| 0.2.1   | 2021-03-18 | [2488](https://github.com/airbytehq/airbyte/pull/2488)     | Sources support primary keys                                                                                                                                              |
| 0.2.0   | 2021-03-09 | [2238](https://github.com/airbytehq/airbyte/pull/2238)     | Protocol allows future/unknown properties                                                                                                                                 |
| 0.1.10  | 2021-02-02 | [1887](https://github.com/airbytehq/airbyte/pull/1887)     | Migrate AbstractJdbcSource to use iterators                                                                                                                               |
| 0.1.9   | 2021-01-25 | [1746](https://github.com/airbytehq/airbyte/pull/1746)     | Fix NPE in State Decorator                                                                                                                                                |
| 0.1.8   | 2021-01-19 | [1724](https://github.com/airbytehq/airbyte/pull/1724)     | Fix JdbcSource handling of tables with same names in different schemas                                                                                                    |
| 0.1.7   | 2021-01-14 | [1655](https://github.com/airbytehq/airbyte/pull/1655)     | Fix JdbcSource OOM                                                                                                                                                        |
| 0.1.6   | 2021-01-08 | [1307](https://github.com/airbytehq/airbyte/pull/1307)     | Migrate Postgres and MySQL to use new JdbcSource                                                                                                                          |
| 0.1.5   | 2020-12-11 | [1267](https://github.com/airbytehq/airbyte/pull/1267)     | Support incremental sync                                                                                                                                                  |
| 0.1.4   | 2020-11-30 | [1046](https://github.com/airbytehq/airbyte/pull/1046)     | Add connectors using an index YAML file                                                                                                                                   |<|MERGE_RESOLUTION|>--- conflicted
+++ resolved
@@ -256,11 +256,8 @@
 
 | Version | Date       | Pull Request                                               | Subject                                                                                                                                                                   |
 |:--------|:-----------|:-----------------------------------------------------------|:--------------------------------------------------------------------------------------------------------------------------------------------------------------------------|
-<<<<<<< HEAD
-| 1.0.18  | 2022-12-14 | [20436](https://github.com/airbytehq/airbyte/pull/20346)   | Consolidate date/time values mapping for JDBC sources                          |
-=======
+| 1.0.19  | 2022-12-14 | [20436](https://github.com/airbytehq/airbyte/pull/20346)   | Consolidate date/time values mapping for JDBC sources                          |
 | 1.0.18  | 2022-12-14 | [20378](https://github.com/airbytehq/airbyte/pull/20378)   | Improve descriptions                                               |
->>>>>>> 06e17175
 | 1.0.17  | 2022-12-13 | [20289](https://github.com/airbytehq/airbyte/pull/20289)   | Mark unknown column exception as config error                                                                                                                             |
 | 1.0.16  | 2022-12-12 | [18959](https://github.com/airbytehq/airbyte/pull/18959)   | CDC : Don't timeout if snapshot is not complete.                                                                                                                          |
 | 1.0.15  | 2022-12-06 | [20000](https://github.com/airbytehq/airbyte/pull/20000)   | Add check and better messaging when user does not have permission to access binary log in CDC mode                                                                        |
