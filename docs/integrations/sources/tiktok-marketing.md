# TikTok Marketing

This page guides you through the process of setting up the TikTok Marketing source connector.

## Prerequisites (Airbyte Cloud)
* A Tiktok Ads Business account with permission to access data from accounts you want to sync 

## Prerequisites (Airbyte Open Source)
For the Production environment:
* Access token 
* Secret
* App ID

To access the Sandbox environment:
* Access token 
* Advertiser ID

## Step 1: Set up TikTok

1. Create a TikTok For Business account: [Link](https://ads.tiktok.com/marketing_api/docs?rid=fgvgaumno25&id=1702715936951297)
2. (Open source only) Create developer application: [Link](https://ads.tiktok.com/marketing_api/docs?rid=fgvgaumno25&id=1702716474845185)
3. (Open source only) For a sandbox environment: create a Sandbox Ad Account [Link](https://ads.tiktok.com/marketing_api/docs?rid=fgvgaumno25&id=1701890920013825)

## Step 2: Set up the source connector in Airbyte

**For Airbyte Cloud:**

1. [Log into your Airbyte Cloud](https://cloud.airbyte.io/workspaces) account.
2. In the left navigation bar, click **Sources**. In the top-right corner, click **+ new source**.
3. On the source setup page, select **Tiktok Marketing** from the Source type dropdown and enter a name for this connector.
4. Select `OAuth2.0` Authorization method, then click `Authenticate your account`.
5. Log in and Authorize to the Tiktok account
6. click `Set up source`

**For Airbyte OSS:**

1. Go to local Airbyte page.
2. In the left navigation bar, click **Sources**. In the top-right corner, click **+ new source**. 
3. On the Set up the source page, enter the name for the connector and select **Tiktok Marketing** from the Source type dropdown. 
4. Select `Production Access Token` or `Sandbox Access Token` Authorization method, then copy and paste info from step 1.
5. Choose required Start date
6. Click `Set up source`.

## Supported streams and sync modes

| Stream                                  | Environment  | Key         | Incremental |
|:----------------------------------------|--------------|-------------|:------------|
| Advertisers                             | Prod,Sandbox | id          | No          |
| AdGroups                                | Prod,Sandbox | adgroup_id  | Yes         |
| Ads                                     | Prod,Sandbox | ad_id       | Yes         |
| Campaigns                               | Prod,Sandbox | campaign_id | Yes         |
| AdsReportsHourly                        | Prod,Sandbox | None        | Yes         |
| AdsReportsDaily                         | Prod,Sandbox | None        | Yes         |
| AdsReportsLifetime                      | Prod,Sandbox | None        | No          |
| AdvertisersReportsHourly                | Prod         | None        | Yes         |
| AdvertisersReportsDaily                 | Prod         | None        | Yes         |
| AdvertisersReportsLifetime              | Prod         | None        | No          |
| AdGroupsReportsHourly                   | Prod,Sandbox | None        | Yes         |
| AdGroupsReportsDaily                    | Prod,Sandbox | None        | Yes         |
| AdGroupsReportsLifetime                 | Prod,Sandbox | None        | No          |
| CampaignsReportsHourly                  | Prod,Sandbox | None        | Yes         |
| CampaignsReportsDaily                   | Prod,Sandbox | None        | Yes         |
| CampaignsReportsLifetime                | Prod,Sandbox | None        | No          |
| AdvertisersAudienceReportsHourly        | Prod         | None        | Yes         |
| AdvertisersAudienceReportsDaily         | Prod         | None        | Yes         |
| AdvertisersAudienceReportsLifetime      | Prod         | None        | No          |
| AdGroupAudienceReportsHourly            | Prod,Sandbox | None        | Yes         |
| AdGroupAudienceReportsDaily             | Prod,Sandbox | None        | Yes         |
| AdsAudienceReportsHourly                | Prod,Sandbox | None        | Yes         |
| AdsAudienceReportsDaily                 | Prod,Sandbox | None        | Yes         |
| CampaignsAudienceReportsByCountryHourly | Prod,Sandbox | None        | Yes         |
| CampaignsAudienceReportsByCountryDaily  | Prod,Sandbox | None        | Yes         |

### Report Aggregation
Reports synced by this connector can use either hourly, daily, or lifetime granularities for aggregating performance data. For example, if you select the daily-aggregation flavor of a report, the report will contain a row for each day for the duration of the report. Each row will indicate the number of impressions recorded on that day.

### Output Schemas
**[Advertisers](https://ads.tiktok.com/marketing_api/docs?id=1708503202263042) Stream**
```
{
  "contacter": "Ai***te",
  "phonenumber": "+13*****5753",
  "license_no": "",
  "promotion_center_city": null,
  "balance": 10,
  "license_url": null,
  "timezone": "Etc/GMT+8",
  "reason": "",
  "telephone": "+14*****6785",
  "id": 7002238017842757633,
  "language": "en",
  "country": "US",
  "role": "ROLE_ADVERTISER",
  "license_province": null,
  "display_timezone": "America/Los_Angeles",
  "email": "i***************@**********",
  "license_city": null,
  "industry": "291905",
  "create_time": 1630335591,
  "promotion_center_province": null,
  "address": "350 29th avenue, San Francisco",
  "currency": "USD",
  "promotion_area": "0",
  "status": "STATUS_ENABLE",
  "description": "https://",
  "brand": null,
  "name": "Airbyte0830",
  "company": "Airbyte"
}
```

**[AdGroups](https://ads.tiktok.com/marketing_api/docs?id=1708503489590273) Stream**
```
{
  "placement_type": "PLACEMENT_TYPE_AUTOMATIC",
  "budget": 20,
  "budget_mode": "BUDGET_MODE_DAY",
  "display_mode": null,
  "schedule_infos": null,
  "billing_event": "CPC",
  "conversion_window": null,
  "adgroup_name": "Ad Group20211020010107",
  "interest_keywords": [],
  "is_comment_disable": 0,
  "rf_buy_type": null,
  "frequency": null,
  "bid_type": "BID_TYPE_NO_BID",
  "placement": null,
  "bid": 0,
  "include_custom_actions": [],
  "operation_system": [],
  "pixel_id": null,
  "dayparting": "111111111111111111111111111111111111111111111111111111111111111111111111111111111111111111111111111111111111111111111111111111111111111111111111111111111111111111111111111111111111111111111111111111111111111111111111111111111111111111111111111111111111111111111111111111111111111111111111111111111111111111111111111111111111111111111111",
  "app_type": null,
  "conversion_id": 0,
  "rf_predict_cpr": null,
  "deep_bid_type": null,
  "scheduled_budget": 0.0,
  "adgroup_id": 1714125049901106,
  "frequency_schedule": null,
  "exclude_custom_actions": [],
  "advertiser_id": 7002238017842757633,
  "deep_cpabid": 0,
  "is_new_structure": true,
  "buy_impression": null,
  "external_type": "WEBSITE",
  "excluded_audience": [],
  "deep_external_action": null,
  "interest_category_v2": [],
  "rf_predict_frequency": null,
  "audience": [],
  "pacing": "PACING_MODE_SMOOTH",
  "brand_safety_partner": null,
  "daily_retention_ratio": null,
  "optimize_goal": "CLICK",
  "enable_search_result": false,
  "conversion_bid": 0,
  "schedule_end_time": "2021-10-31 09:01:07",
  "opt_status": "ENABLE",
  "status": "ADGROUP_STATUS_CAMPAIGN_DISABLE",
  "app_id": null,
  "external_action": null,
  "schedule_type": "SCHEDULE_START_END",
  "brand_safety": "NO_BRAND_SAFETY",
  "campaign_id": 1714125042508817,
  "campaign_name": "Website Traffic20211020010104",
  "split_test_adgroup_ids": [],
  "action_v2": [],
  "is_hfss": false,
  "keywords": null,
  "create_time": "2021-10-20 08:04:05",
  "feed_type": null,
  "languages": ["en"],
  "enable_inventory_filter": false,
  "device_price": [],
  "location": [6252001],
  "schedule_start_time": "2021-10-20 09:01:07",
  "skip_learning_phase": 0,
  "gender": "GENDER_UNLIMITED",
  "creative_material_mode": "CUSTOM",
  "app_download_url": null,
  "device_models": [],
  "automated_targeting": "OFF",
  "connection_type": [],
  "ios14_quota_type": "UNOCCUPIED",
  "modify_time": "2022-03-24 12:06:54",
  "category": 0,
  "statistic_type": null,
  "video_download": "ALLOW_DOWNLOAD",
  "age": ["AGE_25_34", "AGE_35_44", "AGE_45_54"],
  "buy_reach": null,
  "is_share_disable": false
}
```

**[Ads](https://ads.tiktok.com/marketing_api/docs?id=1708572923161602) Stream**
```
{
  "vast_moat": false,
  "is_new_structure": true,
  "campaign_name": "CampaignVadimTraffic",
  "landing_page_urls": null,
  "card_id": null,
  "adgroup_id": 1728545385226289,
  "campaign_id": 1728545382536225,
  "status": "AD_STATUS_CAMPAIGN_DISABLE",
  "brand_safety_postbid_partner": "UNSET",
  "advertiser_id": 7002238017842757633,
  "is_aco": false,
  "ad_text": "Open-source\ndata integration for modern data teams",
  "identity_id": "7080121820963422209",
  "display_name": "airbyte",
  "open_url": "",
  "external_action": null,
  "playable_url": "",
  "create_time": "2022-03-28 12:09:09",
  "product_ids": [],
  "adgroup_name": "AdGroupVadim",
  "fallback_type": "UNSET",
  "creative_type": null,
  "ad_name": "AdVadim-Optimized Version 3_202203281449_2022-03-28 05:03:44",
  "video_id": "v10033g50000c90q1d3c77ub6e96fvo0",
  "ad_format": "SINGLE_VIDEO",
  "profile_image": "https://p21-ad-sg.ibyteimg.com/large/ad-site-i18n-sg/202203285d0de5c114d0690a462bb6a4",
  "open_url_type": "NORMAL",
  "click_tracking_url": null,
  "page_id": null,
  "ad_texts": null,
  "landing_page_url": "https://airbyte.com",
  "identity_type": "CUSTOMIZED_USER",
  "avatar_icon_web_uri": "ad-site-i18n-sg/202203285d0de5c114d0690a462bb6a4",
  "app_name": "",
  "modify_time": "2022-03-28 21:34:26",
  "opt_status": "ENABLE",
  "call_to_action_id": "7080120957230238722",
  "image_ids": ["v0201/7f371ff6f0764f8b8ef4f37d7b980d50"],
  "ad_id": 1728545390695442,
  "impression_tracking_url": null,
  "is_creative_authorized": false
}
```

**[Campaigns](https://ads.tiktok.com/marketing_api/docs?id=1708582970809346) Stream**
```
{
  "create_time": "2021-10-19 18:18:08",
  "campaign_id": 1714073078669329,
  "roas_bid": 0.0,
  "advertiser_id": 7002238017842757633,
  "modify_time": "2022-03-28 12:01:56",
  "campaign_type": "REGULAR_CAMPAIGN",
  "status": "CAMPAIGN_STATUS_DISABLE",
  "objective_type": "TRAFFIC",
  "split_test_variable": null,
  "opt_status": "DISABLE",
  "budget": 50,
  "is_new_structure": true,
  "deep_bid_type": null,
  "campaign_name": "Website Traffic20211019110444",
  "budget_mode": "BUDGET_MODE_DAY",
  "objective": "LANDING_PAGE"
}
```

**AdsReportsDaily Stream - [BasicReports](https://ads.tiktok.com/marketing_api/docs?id=1707957200780290)**
```
{
  "dimensions": {
    "ad_id": 1728545390695442,
    "stat_time_day": "2022-03-29 00:00:00"
  },
  "metrics": {
    "real_time_result_rate": 0.93,
    "campaign_id": 1728545382536225,
    "placement": "Automatic Placement",
    "frequency": 1.17,
    "cpc": 0.35,
    "ctr": 0.93,
    "cost_per_result": 0.3509,
    "impressions": 6137,
    "cost_per_conversion": 0,
    "real_time_result": 57,
    "adgroup_id": 1728545385226289,
    "result_rate": 0.93,
    "cost_per_1000_reached": 3.801,
    "ad_text": "Open-source\ndata integration for modern data teams",
    "spend": 20,
    "conversion_rate": 0,
    "real_time_cost_per_conversion": 0,
    "promotion_type": "Website",
    "tt_app_id": 0,
    "real_time_cost_per_result": 0.3509,
    "conversion": 0,
    "secondary_goal_result": null,
    "campaign_name": "CampaignVadimTraffic",
    "cpm": 3.26,
    "result": 57,
    "ad_name": "AdVadim-Optimized Version 3_202203281449_2022-03-28 05:03:44",
    "secondary_goal_result_rate": null,
    "clicks": 57,
    "reach": 5262,
    "cost_per_secondary_goal_result": null,
    "real_time_conversion": 0,
    "real_time_conversion_rate": 0,
    "mobile_app_id": "0",
    "tt_app_name": "0",
    "adgroup_name": "AdGroupVadim",
    "dpa_target_audience_type": null
  }
}
```

**AdvertisersReportsDaily Stream - [BasicReports](https://ads.tiktok.com/marketing_api/docs?id=1707957200780290)**
```
{
  "metrics": {
    "cpm": 5.43,
    "impressions": 3682,
    "frequency": 1.17,
    "reach": 3156,
    "cash_spend": 20,
    "ctr": 1.14,
    "spend": 20,
    "cpc": 0.48,
    "cost_per_1000_reached": 6.337,
    "clicks": 42,
    "voucher_spend": 0
  },
  "dimensions": {
    "stat_time_day": "2022-03-30 00:00:00",
    "advertiser_id": 7002238017842757633
  }
}

```

**AdGroupsReportsDaily Stream - [BasicReports](https://ads.tiktok.com/marketing_api/docs?id=1707957200780290)**
```
{
  "metrics": {
    "real_time_conversion": 0,
    "real_time_cost_per_conversion": 0,
    "cost_per_1000_reached": 3.801,
    "mobile_app_id": "0",
    "reach": 5262,
    "cpm": 3.26,
    "conversion": 0,
    "promotion_type": "Website",
    "clicks": 57,
    "real_time_result_rate": 0.93,
    "real_time_conversion_rate": 0,
    "cost_per_conversion": 0,
    "dpa_target_audience_type": null,
    "result": 57,
    "cpc": 0.35,
    "impressions": 6137,
    "cost_per_result": 0.3509,
    "tt_app_id": 0,
    "cost_per_secondary_goal_result": null,
    "frequency": 1.17,
    "spend": 20,
    "secondary_goal_result_rate": null,
    "real_time_cost_per_result": 0.3509,
    "real_time_result": 57,
    "placement": "Automatic Placement",
    "result_rate": 0.93,
    "tt_app_name": "0",
    "campaign_name": "CampaignVadimTraffic",
    "secondary_goal_result": null,
    "campaign_id": 1728545382536225,
    "conversion_rate": 0,
    "ctr": 0.93,
    "adgroup_name": "AdGroupVadim"
  },
  "dimensions": {
    "adgroup_id": 1728545385226289,
    "stat_time_day": "2022-03-29 00:00:00"
  }
}
```

**CampaignsReportsDaily Stream - [BasicReports](https://ads.tiktok.com/marketing_api/docs?id=1707957200780290)**
```
{
  "metrics": {
    "cpc": 0.43,
    "spend": 20,
    "clicks": 46,
    "cost_per_1000_reached": 4.002,
    "impressions": 5870,
    "ctr": 0.78,
    "frequency": 1.17,
    "cpm": 3.41,
    "campaign_name": "CampaignVadimTraffic",
    "reach": 4997
  },
  "dimensions": {
    "campaign_id": 1728545382536225,
    "stat_time_day": "2022-03-28 00:00:00"
  }
}

```

**AdsAudienceReportsDaily Stream - [AudienceReports](https://ads.tiktok.com/marketing_api/docs?id=1707957217727489)**
```
{ 
  {
    "result": 17,
    "clicks": 17,
    "real_time_conversion_rate": 0,
    "adgroup_id": 1728545385226289,
    "cpm": 3.01,
    "cost_per_result": 0.4165,
    "real_time_cost_per_result": 0.4165,
    "mobile_app_id": 0,
    "spend": 7.08,
    "cpc": 0.42,
    "placement": "Automatic Placement",
    "real_time_conversion": 0,
    "dpa_target_audience_type": null,
    "real_time_result_rate": 0.72,
    "adgroup_name": "AdGroupVadim",
    "tt_app_id": 0,
    "ctr": 0.72,
    "ad_text": "Open-source\ndata integration for modern data teams",
    "result_rate": 0.72,
    "ad_name": "AdVadim-Optimized Version 3_202203281449_2022-03-28 05:03:44",
    "conversion_rate": 0,
    "real_time_result": 17,
    "tt_app_name": "0",
    "cost_per_conversion": 0,
    "real_time_cost_per_conversion": 0,
    "conversion": 0,
    "impressions": 2350,
    "promotion_type": "Website",
    "campaign_id": 1728545382536225,
    "campaign_name": "CampaignVadimTraffic"
  },
  "dimensions": {
    "gender": "MALE",
    "age": "AGE_25_34",
    "ad_id": 1728545390695442,
    "stat_time_day": "2022-03-28 00:00:00"
  }
}
```

**AdvertisersAudienceReportsDaily Stream - [AudienceReports](https://ads.tiktok.com/marketing_api/docs?id=1707957217727489)**
```
{
  "dimensions": {
    "stat_time_day": "2022-03-28 00:00:00",
    "gender": "FEMALE",
    "advertiser_id": 7002238017842757633,
    "age": "AGE_35_44"
  },
  "metrics": {
    "spend": 3.09,
    "ctr": 0.93,
    "cpc": 0.44,
    "clicks": 7,
    "cpm": 4.11,
    "impressions": 752
  }
}
```

**AdGroupAudienceReportsDaily Stream - [AudienceReports](https://ads.tiktok.com/marketing_api/docs?id=1707957217727489)**
```
{
  "dimensions": {
    "gender": "MALE",
    "age": "AGE_25_34",
    "stat_time_day": "2022-03-29 00:00:00",
    "adgroup_id": 1728545385226289
  },
  "metrics": {
    "cost_per_conversion": 0,
    "campaign_id": 1728545382536225,
    "campaign_name": "CampaignVadimTraffic",
    "clicks": 20,
    "dpa_target_audience_type": null,
    "mobile_app_id": 0,
    "promotion_type": "Website",
    "conversion_rate": 0,
    "cpm": 3.9,
    "cost_per_result": 0.3525,
    "cpc": 0.35,
    "real_time_cost_per_conversion": 0,
    "ctr": 1.11,
    "spend": 7.05,
    "result": 20,
    "real_time_result": 20,
    "impressions": 1806,
    "conversion": 0,
    "real_time_result_rate": 1.11,
    "real_time_conversion_rate": 0,
    "real_time_conversion": 0,
    "adgroup_name": "AdGroupVadim",
    "tt_app_name": "0",
    "placement": "Automatic Placement",
    "real_time_cost_per_result": 0.3525,
    "result_rate": 1.11,
    "tt_app_id": 0
  }
}
```

**CampaignsAudienceReportsByCountryDaily Stream - [AudienceReports](https://ads.tiktok.com/marketing_api/docs?id=1707957217727489)**
```
{
  "metrics": {
    "impressions": 5870,
    "campaign_name": "CampaignVadimTraffic",
    "cpm": 3.41,
    "clicks": 46,
    "spend": 20,
    "ctr": 0.78,
    "cpc": 0.43
  },
  "dimensions": {
    "stat_time_day": "2022-03-28 00:00:00",
    "campaign_id": 1728545382536225,
    "country_code": "US"
  }
}

```

## Performance considerations

The connector is restricted by [requests limitation](https://ads.tiktok.com/marketing_api/docs?rid=fgvgaumno25&id=1725359439428610). This connector should not run into TikTok Marketing API limitations under normal usage. Please [create an issue](https://github.com/airbytehq/airbyte/issues) if you see any rate limit issues that are not automatically retried successfully.

## Changelog

| Version | Date       | Pull Request                                             | Subject                                                                                       |
|:--------|:-----------|:---------------------------------------------------------|:----------------------------------------------------------------------------------------------|
<<<<<<< HEAD
| 0.1.13  | 2022-06-18 | [13890](https://github.com/airbytehq/airbyte/pull/13890) | Removed granularity config option                                                             |
| 0.1.12  | 2022-05-24 | [13127](https://github.com/airbytehq/airbyte/pull/13127) | Fixed integration test                                                                        |
| 0.1.11  | 2022-04-27 | [12838](https://github.com/airbytehq/airbyte/pull/12838) | Added end date configuration for tiktok                                                       |
| 0.1.10  | 2022-05-07 | [12545](https://github.com/airbytehq/airbyte/pull/12545) | Removed odd production authentication method                                                  |
=======
| 0.1.13  | 2022-06-28 | [13650](https://github.com/airbytehq/airbyte/pull/13650) | Added new stream Videometrics                                                      |                                                        |
| 0.1.12  | 2022-05-24 | [13127](https://github.com/airbytehq/airbyte/pull/13127) | Fixed integration test                                                      |
| 0.1.11  | 2022-04-27 | [12838](https://github.com/airbytehq/airbyte/pull/12838) | Added end date configuration for tiktok                                                      |
| 0.1.10  | 2022-05-07 | [12545](https://github.com/airbytehq/airbyte/pull/12545) | Removed odd production authenication method                                                   |
>>>>>>> a147b6f4
| 0.1.9   | 2022-04-30 | [12500](https://github.com/airbytehq/airbyte/pull/12500) | Improve input configuration copy                                                              |
| 0.1.8   | 2022-04-28 | [12435](https://github.com/airbytehq/airbyte/pull/12435) | updated spec descriptions                                                                     |
| 0.1.7   | 2022-04-27 | [12380](https://github.com/airbytehq/airbyte/pull/12380) | fixed spec descriptions and documentation                                                     |
| 0.1.6   | 2022-04-19 | [11378](https://github.com/airbytehq/airbyte/pull/11378) | updated logic for stream initializations, fixed errors in schemas, updated SAT and unit tests |
| 0.1.5   | 2022-02-17 | [10398](https://github.com/airbytehq/airbyte/pull/10398) | Add Audience reports                                                                          |
| 0.1.4   | 2021-12-30 | [7636](https://github.com/airbytehq/airbyte/pull/7636)   | Add OAuth support                                                                             |
| 0.1.3   | 2021-12-10 | [8425](https://github.com/airbytehq/airbyte/pull/8425)   | Update title, description fields in spec                                                      |
| 0.1.2   | 2021-12-02 | [8292](https://github.com/airbytehq/airbyte/pull/8292)   | Support reports                                                                               |
| 0.1.1   | 2021-11-08 | [7499](https://github.com/airbytehq/airbyte/pull/7499)   | Remove base-python dependencies                                                               |
| 0.1.0   | 2021-09-18 | [5887](https://github.com/airbytehq/airbyte/pull/5887)   | Release TikTok Marketing CDK Connector                                                        |<|MERGE_RESOLUTION|>--- conflicted
+++ resolved
@@ -30,7 +30,8 @@
 3. On the source setup page, select **Tiktok Marketing** from the Source type dropdown and enter a name for this connector.
 4. Select `OAuth2.0` Authorization method, then click `Authenticate your account`.
 5. Log in and Authorize to the Tiktok account
-6. click `Set up source`
+6. Choose required Start date
+7. click `Set up source`.
 
 **For Airbyte OSS:**
 
@@ -536,17 +537,11 @@
 
 | Version | Date       | Pull Request                                             | Subject                                                                                       |
 |:--------|:-----------|:---------------------------------------------------------|:----------------------------------------------------------------------------------------------|
-<<<<<<< HEAD
-| 0.1.13  | 2022-06-18 | [13890](https://github.com/airbytehq/airbyte/pull/13890) | Removed granularity config option                                                             |
+| 0.1.14  | 2022-06-29 | [13890](https://github.com/airbytehq/airbyte/pull/13890) | Removed granularity config option                                                             |                                               |
+| 0.1.13  | 2022-06-28 | [13650](https://github.com/airbytehq/airbyte/pull/13650) | Added video metrics to report streams                                                         |                                                        |
 | 0.1.12  | 2022-05-24 | [13127](https://github.com/airbytehq/airbyte/pull/13127) | Fixed integration test                                                                        |
 | 0.1.11  | 2022-04-27 | [12838](https://github.com/airbytehq/airbyte/pull/12838) | Added end date configuration for tiktok                                                       |
-| 0.1.10  | 2022-05-07 | [12545](https://github.com/airbytehq/airbyte/pull/12545) | Removed odd production authentication method                                                  |
-=======
-| 0.1.13  | 2022-06-28 | [13650](https://github.com/airbytehq/airbyte/pull/13650) | Added new stream Videometrics                                                      |                                                        |
-| 0.1.12  | 2022-05-24 | [13127](https://github.com/airbytehq/airbyte/pull/13127) | Fixed integration test                                                      |
-| 0.1.11  | 2022-04-27 | [12838](https://github.com/airbytehq/airbyte/pull/12838) | Added end date configuration for tiktok                                                      |
 | 0.1.10  | 2022-05-07 | [12545](https://github.com/airbytehq/airbyte/pull/12545) | Removed odd production authenication method                                                   |
->>>>>>> a147b6f4
 | 0.1.9   | 2022-04-30 | [12500](https://github.com/airbytehq/airbyte/pull/12500) | Improve input configuration copy                                                              |
 | 0.1.8   | 2022-04-28 | [12435](https://github.com/airbytehq/airbyte/pull/12435) | updated spec descriptions                                                                     |
 | 0.1.7   | 2022-04-27 | [12380](https://github.com/airbytehq/airbyte/pull/12380) | fixed spec descriptions and documentation                                                     |
